// SPDX-License-Identifier: BUSL-1.1
pragma solidity >=0.8.24;

import "@openzeppelin/contracts/access/Ownable2Step.sol";
import "@prb/math/contracts/PRBMathSD59x18.sol";
import "@balancer-labs/v3-interfaces/contracts/pool-quantamm/OracleWrapper.sol";
import "@balancer-labs/v3-interfaces/contracts/pool-quantamm/IQuantAMMWeightedPool.sol";
import "@balancer-labs/v3-interfaces/contracts/pool-quantamm/IUpdateRule.sol";
import "@balancer-labs/v3-interfaces/contracts/pool-quantamm/IUpdateWeightRunner.sol";
import "./rules/UpdateRule.sol";

import "./QuantAMMWeightedPool.sol";

import { IWeightedPool } from "@balancer-labs/v3-interfaces/contracts/pool-weighted/IWeightedPool.sol";
/*
ARCHITECTURE DESIGN NOTES

The update weight runner is a singleton contract that is responsible for running all weight updates. It is a singleton contract as it is responsible for managing the update rule state of all pools.

The update weight runner is responsible for:
- Managing the state of all update rules
- Managing the state of all pools related to update rules
- Managing the state of all oracles related to update rules
- Managing the state of all quantAMM weight runners
- Managing the state of the ETH/USD oracle - important for exit fee calculations
- Managing the state of all approved oracles
- Managing the state of all oracle staleness thresholds
- Managing the state of all pool last run times
- Managing the state of all pool rule settings
- Managing the state of all pool primary oracles
- Managing the state of all pool backup oracles
- Managing the state of all pool rules

As all QuantAMM pools are based on the TFMM approach, core aspects of running a periodic strategy
update are shared. This allows for appropriate centralisation of the process in a single update weight
runner.
What benefits are achieved by such centralisation? Efficiency of external contract calls is a great benefit
however security should always come before efficiency. A single runner allows for a gated approach
where pool contracts can be built, however only when registered with the quantammAdmin and update weight
runner can they be considered to be ”approved” and running within the QuantAMM umbrella.
Centralised common logic also allows for ease of protecting the interaction between quantammAdmin and update
weight runner, while reducing the pool specific code that will require n number of audits per n pools
designs. Such logic includes a single heavily tested implementation for oracle fall backs, triggering of
updates and guard rails.


 */

/// @title UpdateWeightRunner singleton contract that is responsible for running all weight updates

contract UpdateWeightRunner is Ownable2Step, IUpdateWeightRunner {
    event OracleAdded(address indexed oracleAddress);
    event OracleRemved(address indexed oracleAddress);
    event SetWeightManual(
        address indexed caller,
        address indexed pool,
        int256[] weights,
        uint40 lastInterpolationTimePossible
    );
    event SetIntermediateValuesManually(
        address indexed caller,
        address indexed pool,
        int256[] newMovingAverages,
        int256[] newParameters,
        uint numberOfAssets
    );
    event SwapFeeTakeSet(uint256 oldSwapFee, uint256 newSwapFee);
    event UpliftFeeTakeSet(uint256 oldSwapFee, uint256 newSwapFee);
    event UpdatePerformed(address indexed caller, address indexed pool);
    event UpdatePerformedQuantAMM(address indexed caller, address indexed pool);
    event SetApprovedActionsForPool(address indexed caller, address indexed pool, uint256 actions);
    event ETHUSDOracleSet(address ethUsdOracle);
    event PoolRuleSet(
        address rule,
        address[][] poolOracles,
        uint64[] lambda,
        int256[][] ruleParameters,
        uint64 epsilonMax,
        uint64 absoluteWeightGuardRail,
        uint40 updateInterval,
        address poolManager
    );
    event PoolLastRunSet(address poolAddress, uint40 time);

    /// @notice main eth oracle that could be used to determine value of pools and assets.
    /// @dev this could be used for things like uplift only withdrawal fee hooks
    OracleWrapper private ethOracle;

    /// @notice Mask to check if a pool is allowed to perform an update, some might only want to get data
    uint256 private constant MASK_POOL_PERFORM_UPDATE = 1;

    /// @notice Mask to check if a pool is allowed to get data
    uint256 private constant MASK_POOL_GET_DATA = 2;

    /// @notice Mask to check if a pool owner can update weights
    uint256 private constant MASK_POOL_OWNER_UPDATES = 8;

    /// @notice Mask to check if a pool is allowed to perform admin updates
    uint256 private constant MASK_POOL_QUANTAMM_ADMIN_UPDATES = 16;

    /// @notice Mask to check if a pool is allowed to perform direct weight update from a rule
    uint256 private constant MASK_POOL_RULE_DIRECT_SET_WEIGHT = 32;

    constructor(address _quantammAdmin, address _ethOracle) Ownable(msg.sender) {
        require(_quantammAdmin != address(0), "Admin cannot be default address");
        require(_ethOracle != address(0), "eth oracle cannot be default address");

        quantammAdmin = _quantammAdmin;
        ethOracle = OracleWrapper(_ethOracle);
    }

    address public immutable quantammAdmin;

    /// @notice key is pool address, value is rule settings for running the pool
    mapping(address => PoolRuleSettings) public poolRuleSettings;

    /// @notice Mapping of pool primary oracles keyed by pool address. Happy path oracles in the same order as the constituent assets
    mapping(address => address[]) public poolOracles;

    /// @notice Mapping of pool backup oracles keyed by pool address for each asset in the pool (in order of priority)
    mapping(address => address[][]) public poolBackupOracles;

    /// @notice The % of the total swap fee that is allocated to the protocol for running costs. 
    uint256 public quantAMMSwapFeeTake = 0.5e18;

    function setQuantAMMSwapFeeTake(uint256 _quantAMMSwapFeeTake) external override {
        require(msg.sender == quantammAdmin, "ONLYADMIN");
        require(_quantAMMSwapFeeTake <= 1e18, "Swap fee must be less than 100%");
        uint256 oldSwapFee = quantAMMSwapFeeTake;
        quantAMMSwapFeeTake = _quantAMMSwapFeeTake;

        emit SwapFeeTakeSet(oldSwapFee, _quantAMMSwapFeeTake);
    }

    function getQuantAMMSwapFeeTake() external view override returns (uint256) {
        return quantAMMSwapFeeTake;
    }
    
    /// @notice Set the quantAMM uplift fee % amount allocated to the protocol for running costs
    /// @param _quantAMMUpliftFeeTake The new uplift fee % amount allocated to the protocol for running costs
    function setQuantAMMUpliftFeeTake(uint256 _quantAMMUpliftFeeTake) external{
        require(msg.sender == quantammAdmin, "ONLYADMIN");
        require(_quantAMMUpliftFeeTake <= 1e18, "Uplift fee must be less than 100%");
        uint256 oldSwapFee = quantAMMSwapFeeTake;
        quantAMMSwapFeeTake = _quantAMMUpliftFeeTake;

        emit UpliftFeeTakeSet(oldSwapFee, _quantAMMUpliftFeeTake);
    }

    /// @notice Get the quantAMM uplift fee % amount allocated to the protocol for running costs
    function getQuantAMMUpliftFeeTake() external view returns (uint256){
        return quantAMMSwapFeeTake;
    }


    function getQuantAMMAdmin() external view override returns (address) {
        return quantammAdmin;
    }

    /// @notice Get the happy path primary oracles for the constituents of a pool
    /// @param _poolAddress Address of the pool
    function getOptimisedPoolOracle(address _poolAddress) public view returns (address[] memory oracles) {
        return poolOracles[_poolAddress];
    }

    /// @notice Get the backup oracles for the constituents of a pool
    /// @param _poolAddress Address of the pool
    function getPoolOracleAndBackups(address _poolAddress) public view returns (address[][] memory oracles) {
        return poolBackupOracles[_poolAddress];
    }

    /// @notice Get the rule settings for a pool
    /// @param _poolAddress Address of the pool
    function getPoolRuleSettings(address _poolAddress) public view returns (PoolRuleSettings memory oracles) {
        return poolRuleSettings[_poolAddress];
    }

    /// @notice Get the actions a pool has been approved for
    /// @param _poolAddress Address of the pool
    function getPoolApprovedActions(address _poolAddress) public view returns (uint256) {
        return approvedPoolActions[_poolAddress];
    }

    /// @notice List of approved oracles that can be used for updating weights.
    mapping(address => bool) public approvedOracles;

    /// @notice Mapping of actions approved for a pool by the QuantAMM protocol team.
    mapping(address => uint256) public approvedPoolActions;

    /// @notice mapping keyed of oracle address to staleness threshold in seconds. Created for gas efficincy.
    mapping(address => uint) public ruleOracleStalenessThreshold;

    /// @notice Mapping of pools to rules
    mapping(address => IUpdateRule) public rules;

    /// @notice Get the rule for a pool
    /// @param _poolAddress Address of the pool
    function getPoolRule(address _poolAddress) public view returns (IUpdateRule rule) {
        return rules[_poolAddress];
    }

    /// @notice Add a new oracle to the available oracles
    /// @param _oracle Oracle to add
    function addOracle(OracleWrapper _oracle) external {
        address oracleAddress = address(_oracle);
        require(oracleAddress != address(0), "Invalid oracle address");
        require(msg.sender == quantammAdmin, "ONLYADMIN");

        if (!approvedOracles[oracleAddress]) {
            approvedOracles[oracleAddress] = true;
        } else {
            revert("Oracle already added");
        }
        emit OracleAdded(oracleAddress);
    }

    /// @notice Removes an existing oracle from the approved oracles
    /// @param _oracleToRemove The oracle to remove
    function removeOracle(OracleWrapper _oracleToRemove) external {
        approvedOracles[address(_oracleToRemove)] = false;
        require(msg.sender == quantammAdmin, "ONLYADMIN");
        emit OracleRemved(address(_oracleToRemove));
    }

    /// @notice Set the actions a pool is approved for
    /// @param _pool Pool to set actions for
    function setApprovedActionsForPool(address _pool, uint256 _actions) external {
        require(msg.sender == quantammAdmin, "ONLYADMIN");
        approvedPoolActions[_pool] = _actions;
        emit SetApprovedActionsForPool(msg.sender, _pool, _actions);
    }

    /// @notice Set a rule for a pool, called by the pool
    /// @param _poolSettings Settings for the pool
    function setRuleForPool(IQuantAMMWeightedPool.PoolSettings memory _poolSettings) external {
        require(address(rules[msg.sender]) == address(0), "Rule already set");
        require(_poolSettings.oracles.length > 0, "Empty oracles array");
        require(poolOracles[msg.sender].length == 0, "pool rule already set");
<<<<<<< HEAD
        
=======
        require(_poolSettings.updateInterval > 0, "Update interval must be greater than 0");
>>>>>>> c8c7840e

        for (uint i; i < _poolSettings.oracles.length; ++i) {
            require(_poolSettings.oracles[i].length > 0, "Empty oracles array");
            for (uint j; j < _poolSettings.oracles[i].length; ++j) {
                if (!approvedOracles[_poolSettings.oracles[i][j]]) {
                    revert("Not approved oracled used");
                }
            }
        }

        address[] memory optimisedHappyPathOracles = new address[](_poolSettings.oracles.length);
        for (uint i; i < _poolSettings.oracles.length; ++i) {
            optimisedHappyPathOracles[i] = _poolSettings.oracles[i][0];
        }
        poolOracles[msg.sender] = optimisedHappyPathOracles;
        poolBackupOracles[msg.sender] = _poolSettings.oracles;
        rules[msg.sender] = _poolSettings.rule;
        poolRuleSettings[msg.sender] = PoolRuleSettings({
            lambda: _poolSettings.lambda,
            epsilonMax: _poolSettings.epsilonMax,
            absoluteWeightGuardRail: _poolSettings.absoluteWeightGuardRail,
            ruleParameters: _poolSettings.ruleParameters,
            timingSettings: PoolTimingSettings({ updateInterval: _poolSettings.updateInterval, lastPoolUpdateRun: 0 }),
            poolManager: _poolSettings.poolManager
        });

        // emit event for easier tracking of rule changes
        emit PoolRuleSet(
            address(_poolSettings.rule),
            _poolSettings.oracles,
            _poolSettings.lambda,
            _poolSettings.ruleParameters,
            _poolSettings.epsilonMax,
            _poolSettings.absoluteWeightGuardRail,
            _poolSettings.updateInterval,
            _poolSettings.poolManager
        );
    }

    /// @notice Run the update for the provided rule. Last update must be performed more than updateInterval seconds ago.
    function performUpdate(address _pool) public {
        //Main external access point to trigger an update
        address rule = address(rules[_pool]);
        require(rule != address(0), "Pool not registered");

        PoolRuleSettings memory settings = poolRuleSettings[_pool];

        require(
            block.timestamp - settings.timingSettings.lastPoolUpdateRun >= settings.timingSettings.updateInterval,
            "Update not allowed"
        );

        uint256 poolRegistryEntry = approvedPoolActions[_pool];
        if (poolRegistryEntry & MASK_POOL_PERFORM_UPDATE > 0) {
            _performUpdateAndGetData(_pool, settings);

            // emit event for easier tracking of updates and to allow for easier querying of updates
            emit UpdatePerformed(msg.sender, _pool);
        } else {
            revert("Pool not approved to perform update");
        }
    }

    /// @notice Change the ETH/USD oracle
    /// @param _ethUsdOracle The new oracle address to use for ETH/USD
    function setETHUSDOracle(address _ethUsdOracle) public {
        require(msg.sender == quantammAdmin, "ONLYADMIN");
        ethOracle = OracleWrapper(_ethUsdOracle);
        emit ETHUSDOracleSet(_ethUsdOracle);
    }

    /// @notice Sets the timestamp of when an update was last run for a pool. Can by used as a breakgrass measure to retrigger an update.
    /// @param _poolAddress the target pool address
    /// @param _time the time to initialise the last update run to
    function InitialisePoolLastRunTime(address _poolAddress, uint40 _time) external {
        uint256 poolRegistryEntry = approvedPoolActions[_poolAddress];

        //current breakglass settings allow pool creator trigger. This is subject to review
        if (poolRegistryEntry & MASK_POOL_OWNER_UPDATES > 0) {
            require(msg.sender == poolRuleSettings[_poolAddress].poolManager, "ONLYMANAGER");
        } else if (poolRegistryEntry & MASK_POOL_QUANTAMM_ADMIN_UPDATES > 0) {
            require(msg.sender == quantammAdmin, "ONLYADMIN");
        } else {
            revert("No permission to set last run time");
        }

        poolRuleSettings[_poolAddress].timingSettings.lastPoolUpdateRun = _time;
        emit PoolLastRunSet(_poolAddress, _time);
    }

    /// @notice Call oracle to retrieve new data
    /// @param _oracle the target oracle
    function _getOracleData(OracleWrapper _oracle) private view returns (OracleData memory oracleResult) {
        if (!approvedOracles[address(_oracle)]) return oracleResult; // Return empty timestamp if oracle is no longer approved, result will be discarded
        (int216 data, uint40 timestamp) = _oracle.getData();
        oracleResult.data = data;
        oracleResult.timestamp = timestamp;
    }

    /// @notice Wrapper for if someone wants to get the oracle data the rule is using from an external source
    /// @param _pool Pool to get data for
    function getData(address _pool) public view virtual returns (int256[] memory outputData) {
        return _getData(_pool, false);
    }

    /// @notice Get the data for a pool from the oracles and return it in the same order as the assets in the pool
    /// @param _pool Pool to get data for
    /// @param internalCall Internal call flag to detect if the function was called internally for emission and permissions
    function _getData(address _pool, bool internalCall) private view returns (int256[] memory outputData) {
        require(internalCall || (approvedPoolActions[_pool] & MASK_POOL_GET_DATA > 0), "Not allowed to get data");
        //optimised == happy path, optimised into a different array to save gas
        address[] memory optimisedOracles = poolOracles[_pool];
        uint oracleLength = optimisedOracles.length;
        uint numAssetOracles;
        outputData = new int256[](oracleLength);
        uint oracleStalenessThreshold = IQuantAMMWeightedPool(_pool).getOracleStalenessThreshold();

        for (uint i; i < oracleLength; ) {
            // Asset is base asset
            OracleData memory oracleResult;
            oracleResult = _getOracleData(OracleWrapper(optimisedOracles[i]));
            if (oracleResult.timestamp > block.timestamp - oracleStalenessThreshold) {
                outputData[i] = oracleResult.data;
            } else {
                unchecked {
                    numAssetOracles = poolBackupOracles[_pool][i].length;
                }

                for (uint j = 1 /*0 already done via optimised poolOracles*/; j < numAssetOracles; ) {
                    oracleResult = _getOracleData(
                        // poolBackupOracles[_pool][asset][oracle]
                        OracleWrapper(poolBackupOracles[_pool][i][j])
                    );
                    if (oracleResult.timestamp > block.timestamp - oracleStalenessThreshold) {
                        // Oracle has fresh values
                        break;
                    } else if (j == numAssetOracles - 1) {
                        // All oracle results for this data point are stale. Should rarely happen in practice with proper backup oracles.

                        revert("No fresh oracle values available");
                    }
                    unchecked {
                        ++j;
                    }
                }
                outputData[i] = oracleResult.data;
            }

            unchecked {
                ++i;
            }
        }
    }

    function _getUpdatedWeightsAndOracleData(
        address _pool,
        int256[] memory _currentWeights,
        PoolRuleSettings memory _ruleSettings
    ) private returns (int256[] memory updatedWeights, int256[] memory data) {
        data = _getData(_pool, true);

        updatedWeights = rules[_pool].CalculateNewWeights(
            _currentWeights,
            data,
            _pool,
            _ruleSettings.ruleParameters,
            _ruleSettings.lambda,
            _ruleSettings.epsilonMax,
            _ruleSettings.absoluteWeightGuardRail
        );

        poolRuleSettings[_pool].timingSettings.lastPoolUpdateRun = uint40(block.timestamp);
    }

    /// @notice Perform the update for a pool and get the new data
    /// @param _poolAddress Pool to update
    /// @param _ruleSettings Settings for the rule to use for the update (lambda, epsilonMax, absolute guard rails, ruleParameters)
    function _performUpdateAndGetData(
        address _poolAddress,
        PoolRuleSettings memory _ruleSettings
    ) private returns (int256[] memory) {
        uint256[] memory currentWeightsUnsigned = IWeightedPool(_poolAddress).getNormalizedWeights();
        int256[] memory currentWeights = new int256[](currentWeightsUnsigned.length);

        for (uint i; i < currentWeights.length; ) {
            currentWeights[i] = int256(currentWeightsUnsigned[i]);

            unchecked {
                i++;
            }
        }

        (int256[] memory updatedWeights, int256[] memory data) = _getUpdatedWeightsAndOracleData(
            _poolAddress,
            currentWeights,
            _ruleSettings
        );

        _calculateMultiplerAndSetWeights(
            CalculateMuliplierAndSetWeightsLocal({
                currentWeights: currentWeights,
                updatedWeights: updatedWeights,
                updateInterval: int256(int40(_ruleSettings.timingSettings.updateInterval)),
                absoluteWeightGuardRail18: int256(int64(_ruleSettings.absoluteWeightGuardRail)),
                poolAddress: _poolAddress
            })
        );

        return data;
    }

    struct CalculateMuliplierAndSetWeightsLocal {
        int256[] currentWeights;
        int256[] updatedWeights;
        int256 updateInterval;
        int256 absoluteWeightGuardRail18;
        address poolAddress;
    }

    /// @dev The multipler is the amount per block to add/remove from the last successful weight update.
    /// @notice Calculate the multiplier and set the weights for a pool.
    /// @param local Local data for the function
    function _calculateMultiplerAndSetWeights(CalculateMuliplierAndSetWeightsLocal memory local) internal {
        uint weightAndMultiplierLength = local.currentWeights.length * 2;
        // the base pool needs both the target weights and the per block multipler per asset
        int256[] memory targetWeightsAndBlockMultiplier = new int256[](weightAndMultiplierLength);

        int256 currentLastInterpolationPossible = type(int256).max;

        for (uint i; i < local.currentWeights.length; ) {
            targetWeightsAndBlockMultiplier[i] = local.currentWeights[i];

            // this would be the simple scenario if we did not have to worry about guard rails
            int256 blockMultiplier = (local.updatedWeights[i] - local.currentWeights[i]) / local.updateInterval;

            targetWeightsAndBlockMultiplier[i + local.currentWeights.length] = blockMultiplier;

            int256 upperGuardRail = (PRBMathSD59x18.fromInt(1) -
                (
                    PRBMathSD59x18.mul(
                        PRBMathSD59x18.fromInt(int256(local.currentWeights.length - 1)),
                        local.absoluteWeightGuardRail18
                    )
                ));

            unchecked {
                //This is your worst case scenario, usually you expect (and have DR) that at your next interval you
                //get another update. However what if you don't, you can carry on interpolating until you hit a rail
                //This calculates the first blocktime which one of your constituents hits the rail and that is your max
                //interpolation weight
                //There are also economic reasons for this detailed in the whitepaper design notes.
                //In an event of a chain halt, the pool will still be able to interpolate weights,
                //there are reasons for or against this being better than stopping at the update interval blocktime.
                int256 weightBetweenTargetAndMax;
                int256 blockTimeUntilGuardRailHit;
                if (blockMultiplier > int256(0)) {
                    weightBetweenTargetAndMax = upperGuardRail - local.currentWeights[i];
                    //the updated weight should never be above guard rail. final check as block multiplier
                    //will be even worse if
                    //not using .div so that the 18dp is removed
                    blockTimeUntilGuardRailHit = weightBetweenTargetAndMax / blockMultiplier;
                } else if (blockMultiplier == int256(0)) {
                    blockTimeUntilGuardRailHit = type(int256).max;
                } else {
                    weightBetweenTargetAndMax = local.currentWeights[i] - local.absoluteWeightGuardRail18;

                    //not using .div so that the 18dp is removed
                    //abs block multiplier
                    blockTimeUntilGuardRailHit = weightBetweenTargetAndMax / int256(uint256(-1 * blockMultiplier));
                }

                if (blockTimeUntilGuardRailHit < currentLastInterpolationPossible) {
                    //-1 to avoid any round issues at boundry. Cheaper than seeing if there will be and then doing -1
                    currentLastInterpolationPossible = blockTimeUntilGuardRailHit;
                }

                ++i;
            }
        }

        uint40 lastTimestampThatInterpolationWorks = uint40(type(uint40).max);

        //L01 possible if multiplier is 0
        if (currentLastInterpolationPossible < int256(type(int40).max) - int256(int40(uint40(block.timestamp)))) {
            //next expected update + time beyond that
            lastTimestampThatInterpolationWorks = uint40(
                int40(currentLastInterpolationPossible + int40(uint40(block.timestamp)))
            );
        }

        //the main point of interaction between the update weight runner and the quantammAdmin is here
        IQuantAMMWeightedPool(local.poolAddress).setWeights(
            targetWeightsAndBlockMultiplier,
            local.poolAddress,
            lastTimestampThatInterpolationWorks
        );
    }

    /// @notice Ability to set weights from a rule without calculating new weights being triggered for approved configured pools
    /// @param params Local data for the function
    /// @dev requested for use in zk rules where weights are calculated with circuit and this is only called post verifier call
    function calculateMultiplierAndSetWeightsFromRule(CalculateMuliplierAndSetWeightsLocal memory params) external {
        //some level of protocol oversight required here that no rule is approved where this function is not called inapproriately
        require(msg.sender == address(rules[params.poolAddress]), "ONLYRULECANSETWEIGHTS");

        uint256 poolRegistryEntry = QuantAMMWeightedPool(params.poolAddress).poolRegistry();
        require(poolRegistryEntry & MASK_POOL_RULE_DIRECT_SET_WEIGHT > 0, "FUNCTIONNOTAPPROVEDFORPOOL");

        //why do we still need to calculate the multiplier and why not just set the weights like in the manual override?
        //the reason is we enforce clamp weights for all base rules however that still requires the catch all
        //pre update interval guardrail reach check. This is the only place where this is enforced
        //it also centralises logic for weight vectors, just like normal rules, zk rules do not to duplicate logic somewhere else.
        _calculateMultiplerAndSetWeights(params);
    }

    /// @notice Breakglass function to allow the admin or the pool manager to set the quantammAdmins weights manually
    /// @param _weights the new weights
    /// @param _poolAddress the target pool
    /// @param _lastInterpolationTimePossible the last time that the interpolation will work
    /// @param _numberOfAssets the number of assets in the pool
    function setWeightsManually(
        int256[] calldata _weights,
        address _poolAddress,
        uint40 _lastInterpolationTimePossible,
        uint _numberOfAssets
    ) external {
        uint256 poolRegistryEntry = QuantAMMWeightedPool(_poolAddress).poolRegistry();
        if (poolRegistryEntry & MASK_POOL_OWNER_UPDATES > 0) {
            require(msg.sender == poolRuleSettings[_poolAddress].poolManager, "ONLYMANAGER");
        } else if (poolRegistryEntry & MASK_POOL_QUANTAMM_ADMIN_UPDATES > 0) {
            require(msg.sender == quantammAdmin, "ONLYADMIN");
        } else {
            revert("No permission to set weight values");
        }

        //though we try to keep manual overrides as open as possible for unknown unknows
        //given how the math library works weights it is easiest to define weights as 18dp
        //even though technically G3M works of the ratio between them so it is not strictly necessary
        //CYFRIN L-02
        for (uint i; i < _weights.length; i++) {
            if (i < _numberOfAssets) {
                require(_weights[i] >= 0.01e18, "Below min allowed weight");
                require(_weights[i] <= 0.99e18, "Above max allowed weight");
            }
        }

        IQuantAMMWeightedPool(_poolAddress).setWeights(_weights, _poolAddress, _lastInterpolationTimePossible);

        emit SetWeightManual(msg.sender, _poolAddress, _weights, _lastInterpolationTimePossible);
    }

    /// @notice Breakglass function to allow the admin or the pool manager to set the intermediate values of the rule manually
    /// @param _poolAddress the target pool
    /// @param _newMovingAverages manual new moving averages
    /// @param _newParameters manual new parameters
    /// @param _numberOfAssets number of assets in the pool
    function setIntermediateValuesManually(
        address _poolAddress,
        int256[] memory _newMovingAverages,
        int256[] memory _newParameters,
        uint _numberOfAssets
    ) external {
        uint256 poolRegistryEntry = approvedPoolActions[_poolAddress];

        //Who can trigger these very powerful breakglass features is under review
        if (poolRegistryEntry & MASK_POOL_OWNER_UPDATES > 0) {
            require(msg.sender == poolRuleSettings[_poolAddress].poolManager, "ONLYMANAGER");
        } else if (poolRegistryEntry & MASK_POOL_QUANTAMM_ADMIN_UPDATES > 0) {
            require(msg.sender == quantammAdmin, "ONLYADMIN");
        } else {
            revert("No permission to set intermediate values");
        }

        IUpdateRule rule = rules[_poolAddress];

        // utilises the base function so that manual updates go through the standard process
        rule.initialisePoolRuleIntermediateValues(_poolAddress, _newMovingAverages, _newParameters, _numberOfAssets);

        emit SetIntermediateValuesManually(
            msg.sender,
            _poolAddress,
            _newMovingAverages,
            _newParameters,
            _numberOfAssets
        );
    }
}<|MERGE_RESOLUTION|>--- conflicted
+++ resolved
@@ -236,11 +236,7 @@
         require(address(rules[msg.sender]) == address(0), "Rule already set");
         require(_poolSettings.oracles.length > 0, "Empty oracles array");
         require(poolOracles[msg.sender].length == 0, "pool rule already set");
-<<<<<<< HEAD
-        
-=======
         require(_poolSettings.updateInterval > 0, "Update interval must be greater than 0");
->>>>>>> c8c7840e
 
         for (uint i; i < _poolSettings.oracles.length; ++i) {
             require(_poolSettings.oracles[i].length > 0, "Empty oracles array");
