//SPDX-License-Identifier: MIT
pragma solidity >=0.8.24;

import "../UpdateWeightRunner.sol";
import "../rules/UpdateRule.sol";

/// @dev Additionally exposes private fields for testing, otherwise normal update weight runner

contract MockUpdateWeightRunner is UpdateWeightRunner {
    constructor(address _vaultAdmin, address ethOracle, bool overrideGetData) UpdateWeightRunner(_vaultAdmin, ethOracle) {
        _overrideGetData = overrideGetData;
    }

    bool private _overrideGetData;
    mapping(address => int256[]) public mockPrices;

    // To allow differentiation in the gas reporter plugin
    function performFirstUpdate(address _pool) external {
        performUpdate(_pool);
    }

<<<<<<< HEAD
    function setMockPrices(address _pool, int256[] memory prices) external {
        mockPrices[_pool] = prices;
    }

    function getData(address _pool) public view override returns (int256[] memory outputData) {
        if(_overrideGetData){
            return mockPrices[_pool];
        }
        else{
            return super.getData(_pool);
        }
=======
    function calculateMultiplierAndSetWeights(int256[] memory oldWeights,
                                              int256[] memory newWeights,
                                              uint40 updateInterval,
                                              uint64 absWeightGuardRail,
                                              address pool) public {
        _calculateMultiplerAndSetWeights(CalculateMuliplierAndSetWeightsLocal({
                    currentWeights: oldWeights, 
                    updatedWeights: newWeights, 
                    updateInterval: int256(int40(updateInterval)), 
                    absoluteWeightGuardRail18: int256(int64(absWeightGuardRail)),
                    poolAddress: pool
                    }));
>>>>>>> 2fd20eaa
    }
}<|MERGE_RESOLUTION|>--- conflicted
+++ resolved
@@ -19,19 +19,6 @@
         performUpdate(_pool);
     }
 
-<<<<<<< HEAD
-    function setMockPrices(address _pool, int256[] memory prices) external {
-        mockPrices[_pool] = prices;
-    }
-
-    function getData(address _pool) public view override returns (int256[] memory outputData) {
-        if(_overrideGetData){
-            return mockPrices[_pool];
-        }
-        else{
-            return super.getData(_pool);
-        }
-=======
     function calculateMultiplierAndSetWeights(int256[] memory oldWeights,
                                               int256[] memory newWeights,
                                               uint40 updateInterval,
@@ -44,6 +31,18 @@
                     absoluteWeightGuardRail18: int256(int64(absWeightGuardRail)),
                     poolAddress: pool
                     }));
->>>>>>> 2fd20eaa
+    }
+
+    function setMockPrices(address _pool, int256[] memory prices) external {
+        mockPrices[_pool] = prices;
+    }
+
+    function getData(address _pool) public view override returns (int256[] memory outputData) {
+        if(_overrideGetData){
+            return mockPrices[_pool];
+        }
+        else{
+            return super.getData(_pool);
+        }
     }
 }