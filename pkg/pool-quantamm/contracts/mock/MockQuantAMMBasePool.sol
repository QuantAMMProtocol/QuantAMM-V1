--- conflicted
+++ resolved
@@ -128,9 +128,6 @@
         return oracleStalenessThreshold;
     }
 
-<<<<<<< HEAD
-    function setUpdateWeightRunnerAddress(address _updateWeightRunner) external override {}
-=======
     function getWeightedPoolDynamicData()
         external
         view
@@ -144,5 +141,6 @@
         override
         returns (QuantAMMWeightedPoolImmutableData memory data)
     {}
->>>>>>> 043ff137
+
+    function setUpdateWeightRunnerAddress(address _updateWeightRunner) external override {}
 }