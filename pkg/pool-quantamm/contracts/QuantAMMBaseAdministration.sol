// SPDX-License-Identifier: MIT
pragma solidity >=0.8.24;

import "@openzeppelin/contracts/utils/Context.sol";
import "@openzeppelin/contracts/token/ERC20/utils/SafeERC20.sol";
import "@prb/math/contracts/PRBMathSD59x18.sol";
import "./QuantAMMStorage.sol";
import "./IQuantAMMWeightedPool.sol";
import "./DaoOperations.sol";
import "./UpdateWeightRunner.sol";
import "@openzeppelin/contracts/access/Ownable2Step.sol";
import "@openzeppelin/contracts/governance/TimelockController.sol";
/*
ARCHITECTURE DESIGN NOTES

Most of this functionality could be in the vault contract but it would push the contract size over the limit.

The vault administration contract is responsible for the following:
- setting the protocol trading fee
- setting the protocol trading fee receiving address
- setting the protocol fixed withdrawal fee
- setting the protocol fixed withdrawal fee receiving address
- setting the min and max trading fees for the protocol
- setting the min and max fixed withdrawal fees for the protocol
- setting the non protocol fees being charged by a pool
- diluting a pool

Only fixed addresses of the base and update weight runner are allowed to call these functions.
While there is a small race condition possible during deployment, if someone does come in with a different address all that is required is a redeployment. 


*/
/// @title QuantAMM base administration contract for low frequency, high impact admin calls to the base
/// @notice Responsible for considerable critical setting management. Separated from the base contract due to contract size limits.
contract QuantAMMBaseAdministration is DaoOperations, ScalarQuantAMMBaseStorage, Ownable2Step {
    event UpdateWeightRunnerUpdated(address indexed pool, address indexed newUpdateWeightRunner, address indexed caller);
    event UpdateWeightRunnerAddressUpdated(address indexed oldAddress, address indexed newAddress);

    /// @notice Address of the contract that will be allowed to update weights
    address public updateWeightRunner;

<<<<<<< HEAD
    /// @notice Max and min trading fees in BPS, 100% = 10_000
    uint16 public constant maxTradingFee = 10_000;

    /// @notice Min trading fees in BPS, 100% = 10_000
    uint16 public constant minTradingFee = 0;

    /// @notice Max and min fixed withdrawal fees in BPS, 100% = 10_000
    uint16 public constant maxFixedWithdrawalFee = 10_000;

    /// @notice Min fixed withdrawal fees in BPS, 100% = 10_000
    uint16 public constant minFixedWithdrawalFee = 0;

    constructor(address _daoRunner) DaoOperations(_daoRunner) Ownable(msg.sender) {}

    /// @notice one time only call during deployment to set the base pool address
    /// @param _basePoolAddress the address of the base pool
    function setBaseAddress(address _basePoolAddress) public {
        //will be called during deployment
        require(basePool == address(0), "Should never be changed");
        require(_basePoolAddress != address(0), "new base address cannot be default");

        basePool = _basePoolAddress;
=======
    TimelockController private timelock;
    
    constructor(
        address _daoRunner,
        uint256 minDelay,
        address[] memory proposers,
        address[] memory executors
    ) DaoOperations(_daoRunner) Ownable(msg.sender) {
        timelock = new TimelockController(minDelay, proposers, executors, msg.sender);

        // Grant ownership to the timelock
        transferOwnership(address(timelock));

        for (uint256 i = 0; i < proposers.length; i++) {
            timelock.grantRole(timelock.PROPOSER_ROLE(), proposers[i]);
        }

        for (uint256 i = 0; i < executors.length; i++) {
            timelock.grantRole(timelock.EXECUTOR_ROLE(), executors[i]);
        }
    }

    // Modifier to check for EXECUTOR_ROLE using `timelock`
    modifier onlyExecutor() {
        require(timelock.hasRole(timelock.EXECUTOR_ROLE(), msg.sender), "Not an executor");
        _;
>>>>>>> 086b2658
    }

    /// @notice one time only call during deployment to set the update weight runner address
    /// @param _updateWeightRunner the address of the update weight runner
<<<<<<< HEAD
    function setUpdateWeightRunnerAddress(address _updateWeightRunner) public onlyOwner{
        require(_updateWeightRunner != address(0), "address cannot be default");
=======
    function setUpdateWeightRunnerAddress(address _updateWeightRunner) public onlyExecutor() {
        require(updateWeightRunner == address(0), "Update weight runner already set");
>>>>>>> 086b2658
        updateWeightRunner = _updateWeightRunner;
        emit UpdateWeightRunnerAddressUpdated(address(0), _updateWeightRunner);
    }

    /// @notice set the pool weights manually as a break glass function
    /// @param _weights the weights to set that sum to 1 and interpolation values
    /// @param _poolAddress the address of the pool to set the weights for
    /// @param _lastInterpolationTimePossible the last time that the weights can be updated given the block multiplier before one weight hits the guardrail
    function setWeightsManually(
        int256[] calldata _weights,
        address _poolAddress,
        uint40 _lastInterpolationTimePossible
    ) public onlyExecutor() {
        UpdateWeightRunner(updateWeightRunner).setWeightsManually(
            _weights,
            _poolAddress,
            _lastInterpolationTimePossible
        );
        //event emitted in the update weight runner
    }

    function setIntermediateValuesManually(
        int256[] calldata _movingAverages,
        int256[] calldata _intermediateValues,
        address _poolAddress,
        uint numberOfAssets
    ) public onlyExecutor() {
        UpdateWeightRunner(updateWeightRunner).setIntermediateValuesManually(
            _poolAddress,
            _movingAverages,
            _intermediateValues,
            numberOfAssets
        );
        //event emitted in the update weight runner
    }

    /// @notice set the updateweight runner manually as a break glass function
    function setPoolUpdateWeightRunnerManually(address _poolAddress, address _newUpdateWeightRunner) public onlyExecutor(){
        IQuantAMMWeightedPool(_poolAddress).setUpdateWeightRunnerAddress(_newUpdateWeightRunner);
        updateWeightRunner = _newUpdateWeightRunner;
        emit UpdateWeightRunnerUpdated(_poolAddress, _newUpdateWeightRunner, msg.sender);
        //event emitted in the update weight runner
    }
}<|MERGE_RESOLUTION|>--- conflicted
+++ resolved
@@ -39,30 +39,6 @@
     /// @notice Address of the contract that will be allowed to update weights
     address public updateWeightRunner;
 
-<<<<<<< HEAD
-    /// @notice Max and min trading fees in BPS, 100% = 10_000
-    uint16 public constant maxTradingFee = 10_000;
-
-    /// @notice Min trading fees in BPS, 100% = 10_000
-    uint16 public constant minTradingFee = 0;
-
-    /// @notice Max and min fixed withdrawal fees in BPS, 100% = 10_000
-    uint16 public constant maxFixedWithdrawalFee = 10_000;
-
-    /// @notice Min fixed withdrawal fees in BPS, 100% = 10_000
-    uint16 public constant minFixedWithdrawalFee = 0;
-
-    constructor(address _daoRunner) DaoOperations(_daoRunner) Ownable(msg.sender) {}
-
-    /// @notice one time only call during deployment to set the base pool address
-    /// @param _basePoolAddress the address of the base pool
-    function setBaseAddress(address _basePoolAddress) public {
-        //will be called during deployment
-        require(basePool == address(0), "Should never be changed");
-        require(_basePoolAddress != address(0), "new base address cannot be default");
-
-        basePool = _basePoolAddress;
-=======
     TimelockController private timelock;
     
     constructor(
@@ -89,18 +65,13 @@
     modifier onlyExecutor() {
         require(timelock.hasRole(timelock.EXECUTOR_ROLE(), msg.sender), "Not an executor");
         _;
->>>>>>> 086b2658
     }
 
     /// @notice one time only call during deployment to set the update weight runner address
     /// @param _updateWeightRunner the address of the update weight runner
-<<<<<<< HEAD
-    function setUpdateWeightRunnerAddress(address _updateWeightRunner) public onlyOwner{
-        require(_updateWeightRunner != address(0), "address cannot be default");
-=======
     function setUpdateWeightRunnerAddress(address _updateWeightRunner) public onlyExecutor() {
         require(updateWeightRunner == address(0), "Update weight runner already set");
->>>>>>> 086b2658
+        require(_updateWeightRunner != address(0), "address cannot be default");
         updateWeightRunner = _updateWeightRunner;
         emit UpdateWeightRunnerAddressUpdated(address(0), _updateWeightRunner);
     }
