// SPDX-License-Identifier: MIT
pragma solidity >=0.8.24;

import "@openzeppelin/contracts/utils/Context.sol";
import "@openzeppelin/contracts/token/ERC20/utils/SafeERC20.sol";
import "@openzeppelin/contracts/token/ERC20/IERC20.sol";
import "@prb/math/contracts/PRBMathSD59x18.sol";
import "./rules/IUpdateRule.sol";

/// @title the main central quantammBase containing records and balances of all pools. Contains all user-pool interaction functions.
interface IQuantAMMWeightedPool {
    /**
     * @notice Snapshot of current Weighted Pool data that can change.
     * @dev Note that live balances will not necessarily be accurate if the pool is in Recovery Mode. Withdrawals
     * in Recovery Mode do not make external calls (including those necessary for updating live balances), so if
     * there are withdrawals, raw and live balances will be out of sync until Recovery Mode is disabled.
     *
     * @param balancesLiveScaled18 Token balances after paying yield fees, applying decimal scaling and rates
     * @param tokenRates 18-decimal FP values for rate tokens (e.g., yield-bearing), or FP(1) for standard tokens
     * @param totalSupply The current total supply of the pool tokens (BPT)
     * @param isPoolInitialized If false, the pool has not been seeded with initial liquidity, so operations will revert
     * @param isPoolPaused If true, the pool is paused, and all non-recovery-mode state-changing operations will revert
     * @param isPoolInRecoveryMode If true, Recovery Mode withdrawals are enabled, and live balances may be inaccurate
     * @param weightsAtLastUpdateInterval The weights of the pool at the last update interval
     * @param weightBlockMultipliers The block multipliers for the weights
     * @param lastUpdateIntervalTime The last time the pool was updated
     * @param lastInterpolationTimePossible The last time that the weights can be updated given the block multiplier before one weight hits the guardrail
     */
    struct QuantAMMWeightedPoolDynamicData {
        uint256[] balancesLiveScaled18;
        uint256[] tokenRates;
        uint256 totalSupply;
        bool isPoolInitialized;
        bool isPoolPaused;
        bool isPoolInRecoveryMode;
        int256[] weightsAtLastUpdateInterval;
        int256[] weightBlockMultipliers;
        uint40 lastUpdateIntervalTime;
        uint40 lastInterpolationTimePossible;
    }
    
    /**
     * @notice Weighted Pool data that cannot change after deployment.
        * @param tokens Pool tokens, sorted in pool registration order
        * @param oracleStalenessThreshold The acceptable number of blocks behind the current that an oracle value can be
        * @param poolRegistry The address of the pool registry
        * @param ruleParameters The parameters for the rule, validated in each rule separately during set rule
        * @param lambda Decay parameter for exponentially-weighted moving average (0 < λ < 1)
        * @param epsilonMax Maximum allowed delta for a weight update, stored as SD59x18 number
        * @param absoluteWeightGuardRail Maximum allowed absolute weight allowed.
        * @param maxTradeSizeRatio maximum trade size allowed as a fraction of the pool
        * @param updateInterval Minimum amount of seconds between two updates
     */
    struct QuantAMMWeightedPoolImmutableData {
        IERC20[] tokens;
        uint oracleStalenessThreshold;
        uint256 poolRegistry;
        int256[][] ruleParameters;
        uint64[] lambda;
        uint64 epsilonMax;
        uint64 absoluteWeightGuardRail;
        uint256 maxTradeSizeRatio;
        uint64 updateInterval;
    }

    ///@notice the time variables used for interpolation
    ///@param lastUpdateIntervalTime the last time the pool was updated, this is the time of the weights prior to multiplier being added to it.abi
    ///@param lastPossibleInterpolationTime the last time that the weights can be updated given the block multiplier before one weight hits the guardrail
    struct QuantAMMBaseInterpolationVariables {
        uint40 lastUpdateIntervalTime;
        uint40 lastPossibleInterpolationTime;
    }

    ///@notice the data needed to get the weights of the pool
    ///@param quantAMMBaseInterpolationDetails the time variables used for interpolation
    ///@param assets the assets of the pool

    ///@notice the data needed to get the weights of the pool
    ///@param quantAMMBaseInterpolationDetails the time variables used for interpolation
    ///@param assets the assets of the pool
    ///@dev this would be more populated for v2 of the pool but the structure is kept for other areas
    struct QuantAMMBaseGetWeightData {
        QuantAMMBaseInterpolationVariables quantAMMBaseInterpolationDetails;
        address[] assets;
    }

    /// @notice Settings needed to create and initialise a pool
    /// @param assets the assets of the pool
    /// @param rule the rule to use for the pool
    /// @param oracles the oracles to use for the pool. [asset oracle][backup oracles for that asset]
    /// @param updateInterval the time between updates
    /// @param lambda the decay parameter for the rule
    /// @param epsilonMax the maximum allowed delta for a weight update
    /// @param absoluteWeightGuardRail the maximum allowed absolute weight allowed
    /// @param maxTradeSizeRatio the maximum trade size allowed as a fraction of the pool
    /// @param ruleParameters the parameters for the rule
    /// @param poolManager the address of the pool manager
    struct PoolSettings {
        IERC20[] assets;
        IUpdateRule rule;
        address[][] oracles;
        uint16 updateInterval;
        uint64[] lambda;
        uint64 epsilonMax;
        uint64 absoluteWeightGuardRail;
        uint64 maxTradeSizeRatio;
        int256[][] ruleParameters;
        address poolManager;
    }

    /// @notice function called to set weights and weight block multipliers
    /// @param _weights the weights to set that sum to 1
    /// @param _poolAddress the address of the pool to set the weights for
    /// @param _lastInterpolationTimePossible the last time that the weights can be updated given the block multiplier before one weight hits the guardrail
    function setWeights(
        int256[] calldata _weights,
        address _poolAddress,
        uint40 _lastInterpolationTimePossible
    ) external;
    
    /// @notice the acceptable number of blocks behind the current that an oracle value can be
    function getOracleStalenessThreshold() external view returns (uint);

    ///@notice returns the normalized weights of the pool for the current block
    function getNormalizedWeights() external view returns (uint256[] memory);
    
    /**
     * @notice Get dynamic pool data relevant to swap/add/remove calculations.
     * @return data A struct containing all dynamic QuantAMM weighted pool parameters
     */
    function getQuantAMMWeightedPoolDynamicData() external view returns (QuantAMMWeightedPoolDynamicData memory data);

    /**
     * @notice Get immutable pool data relevant to swap/add/remove calculations.
     * @return data A struct containing all immutable weighted pool parameters
     */
<<<<<<< HEAD
    function getQuantAMMWeightedPoolImmutableData() external view returns (QuantAMMWeightedPoolImmutableData memory data);
=======
    function getWeightedPoolImmutableData() external view returns (QuantAMMWeightedPoolImmutableData memory data);

    /// @notice this is to update the runner for the pool. This is for hotfixes and is timelock protected.
    function setUpdateWeightRunnerAddress(address _updateWeightRunner) external;
>>>>>>> 086b2658
}<|MERGE_RESOLUTION|>--- conflicted
+++ resolved
@@ -134,12 +134,8 @@
      * @notice Get immutable pool data relevant to swap/add/remove calculations.
      * @return data A struct containing all immutable weighted pool parameters
      */
-<<<<<<< HEAD
     function getQuantAMMWeightedPoolImmutableData() external view returns (QuantAMMWeightedPoolImmutableData memory data);
-=======
-    function getWeightedPoolImmutableData() external view returns (QuantAMMWeightedPoolImmutableData memory data);
 
     /// @notice this is to update the runner for the pool. This is for hotfixes and is timelock protected.
     function setUpdateWeightRunnerAddress(address _updateWeightRunner) external;
->>>>>>> 086b2658
 }