// SPDX-License-Identifier: GPL-3.0-or-later

pragma solidity >=0.8.24;

import {
    IWeightedPool,
    WeightedPoolDynamicData,
    WeightedPoolImmutableData
} from "@balancer-labs/v3-interfaces/contracts/pool-weighted/IWeightedPool.sol";
import { ISwapFeePercentageBounds } from "@balancer-labs/v3-interfaces/contracts/vault/ISwapFeePercentageBounds.sol";
import {
    IUnbalancedLiquidityInvariantRatioBounds
} from "@balancer-labs/v3-interfaces/contracts/vault/IUnbalancedLiquidityInvariantRatioBounds.sol";
import { IVault } from "@balancer-labs/v3-interfaces/contracts/vault/IVault.sol";
import { IVaultErrors } from "@balancer-labs/v3-interfaces/contracts/vault/IVaultErrors.sol";
import {
    SwapKind,
    PoolSwapParams,
    PoolConfig,
    Rounding
} from "@balancer-labs/v3-interfaces/contracts/vault/VaultTypes.sol";
import { IBasePool } from "@balancer-labs/v3-interfaces/contracts/vault/IBasePool.sol";

import { VaultGuard } from "@balancer-labs/v3-vault/contracts/VaultGuard.sol";
import { BalancerPoolToken } from "@balancer-labs/v3-vault/contracts/BalancerPoolToken.sol";
import { PoolInfo } from "@balancer-labs/v3-pool-utils/contracts/PoolInfo.sol";
import { FixedPoint } from "@balancer-labs/v3-solidity-utils/contracts/math/FixedPoint.sol";
import { WeightedMath } from "@balancer-labs/v3-solidity-utils/contracts/math/WeightedMath.sol";
import { InputHelpers } from "@balancer-labs/v3-solidity-utils/contracts/helpers/InputHelpers.sol";
import { Version } from "@balancer-labs/v3-solidity-utils/contracts/helpers/Version.sol";
import { IERC20 } from "@openzeppelin/contracts/token/ERC20/IERC20.sol";
import { IUpdateRule } from "@balancer-labs/v3-interfaces/contracts/pool-quantamm/IUpdateRule.sol"; // Ensure this path is correct
import { IQuantAMMWeightedPool } from "@balancer-labs/v3-interfaces/contracts/pool-quantamm/IQuantAMMWeightedPool.sol";
import { ScalarQuantAMMBaseStorage } from "./QuantAMMStorage.sol";
import { UpdateWeightRunner } from "./UpdateWeightRunner.sol";
import "@prb/math/contracts/PRBMathSD59x18.sol";
import "@openzeppelin/contracts/proxy/utils/Initializable.sol";

/**
 * @notice QuantAMM Base Weighted pool. One per pool.
 * @dev QuantAMM pools are in effect more advanced managed pools. They are fixed to run with the QuantAMM UpdateWeightRunner.
 *
 * UpdateWeightRunner is reponsible for running automated strategies that determine weight changes in QuantAMM pools.
 * Given that all the logic is in update weight runner, setWeights is the fundamental access point between the two.
 *
 * QuantAMM weighted pools define the last set weight time and weight and a block multiplier.
 *
 * This block multiplier is used to interpolate between the last set weight and the current weight for a given block.
 *
 * Older mechanisms defined a target weight and a target block index. Like this by storing times instead of weights
 * we save on SLOADs during weight calculations. It also allows more nuanced weight changes where you carry on a vector
 * until you either hit a guard rail or call a new setWeight.
 *
 * Fees for these pools are set in hooks.
 *
 * Pool Registration will be gated by the QuantAMM team to begin with for security reasons.
 *
 * At any given block the pool is a fixed weighted balancer pool.
 *
 * We store weights differently to the standard balancer pool. We store them as a 32 bit int, with the first 16 bits being the weight
 * and the second 16 bits being the block multiplier. This allows us to store 8 weights in a single 256 bit int.
 * Changing to a less precise storage has been shown in simulations to have a negligible impact on overall performance of the strategy
 * while drastically reducing the gas cost.
 *
 */
contract QuantAMMWeightedPool is
    IQuantAMMWeightedPool,
    IBasePool,
    BalancerPoolToken,
    PoolInfo,
    Version,
    ScalarQuantAMMBaseStorage,
    Initializable
{
    using FixedPoint for uint256;

    // Fees are 18-decimal, floating point values, which will be stored in the Vault using 24 bits.
    // This means they have 0.00001% resolution (i.e., any non-zero bits < 1e11 will cause precision loss).
    // Minimum values help make the math well-behaved (i.e., the swap fee should overwhelm any rounding error).
    // Maximum values protect users by preventing permissioned actors from setting excessively high swap fees.
    uint256 private constant _MIN_SWAP_FEE_PERCENTAGE = 0.001e16; // 0.001%
    uint256 private constant _MAX_SWAP_FEE_PERCENTAGE = 10e16; // 10%

    uint256 private immutable _totalTokens;

    ///@dev First elem = category, second elem is name, third variable type, fourth elem detail
    string[][] private poolDetails;

    /// @dev The weights are stored as 32-bit integers, packed into 256-bit integers. 9 d.p. was shown to have roughly same performance
    // packed: [weight1,weight2,weight3,weight4,multiplier1,multiplier2,multiplier3,multiplier4]
    int256 internal _normalizedFirstFourWeights;
    //packed: [weight5,weight6,weight7,weight8,multiplier5,multiplier6,multiplier7,multiplier8]
    int256 internal _normalizedSecondFourWeights;

    UpdateWeightRunner public updateWeightRunner;

    address internal immutable quantammAdmin;

    /// @notice the pool settings for getting weights and assets keyed by pool
    QuantAMMBaseGetWeightData poolSettings;

    /// @notice the pool settings for setting weights keyed by pool
    /// @param name The name of the pool
    /// @param symbol The symbol of the pool
    /// @param numTokens The number of tokens in the pool
    /// @param version The version of the pool
    /// @param updateWeightRunner The address of the update weight runner
    /// @param poolRegistry The settings of admin functionality of pools
    /// @param poolDetails The details of the pool. dynamic user driven descriptive data
    struct NewPoolParams {
        string name;
        string symbol;
        uint256 numTokens;
        string version;
        address updateWeightRunner;
        uint256 poolRegistry;
        string[][] poolDetails;
    }

    ///@dev Emitted when the weights of the pool are updated
    event WeightsUpdated(address indexed poolAddress, int256[] weights);

    ///@dev Emitted when the update weight runner is updated
    event UpdateWeightRunnerAddressUpdated(address indexed oldAddress, address indexed newAddress);

    /// @dev Indicates that one of the pool tokens' weight is below the minimum allowed.
    error MinWeight();

    /// @dev Indicates that the sum of the pool tokens' weights is not FP 1.
    error NormalizedWeightInvariant();

    /// @dev Indicates that the maximum allowed trade size has been exceeded.
    error maxTradeSizeRatioExceeded();

    /**
     * @notice `getRate` from `IRateProvider` was called on a Weighted Pool.
     * @dev It is not safe to nest Weighted Pools as WITH_RATE tokens in other pools, where they function as their own
     * rate provider. The default `getRate` implementation from `BalancerPoolToken` computes the BPT rate using the
     * invariant, which has a non-trivial (and non-linear) error. Without the ability to specify a rounding direction,
     * the rate could be manipulable.
     *
     * It is fine to nest Weighted Pools as STANDARD tokens, or to use them with external rate providers that are
     * stable and have at most 1 wei of rounding error (e.g., oracle-based).
     */
    error WeightedPoolBptRateUnsupported();

    ///@dev The parameters for the rule, validated in each rule separately during set rule
    int256[][] public ruleParameters;

    ///@dev Decay parameter for exponentially-weighted moving average (0 < λ < 1)
    uint64[] public lambda;

    ///@dev Maximum allowed delta for a weight update, stored as SD59x18 number
    uint64 public epsilonMax; // Maximum allowed delta for a weight update, stored as SD59x18 number

    ///@dev Minimum absolute weight allowed.
    uint64 public absoluteWeightGuardRail;

    ///@dev maximum trade size allowed as a fraction of the pool
    uint256 internal maxTradeSizeRatio;

    ///@dev Minimum amount of seconds between two updates
    uint64 public updateInterval;

    ///@dev the maximum amount of time that an oracle an be stale.
    uint oracleStalenessThreshold;

    ///@dev the admin functionality enabled for this pool.
    uint256 public immutable poolRegistry;

    ///@dev The assets of the pool. If the pool is a composite pool, contains the LP tokens of those pools
    IERC20[] public assets;

    constructor(
        NewPoolParams memory params,
        IVault vault
    ) BalancerPoolToken(vault, params.name, params.symbol) PoolInfo(vault) Version(params.version) {
        _totalTokens = params.numTokens;
        updateWeightRunner = UpdateWeightRunner(params.updateWeightRunner);
        quantammAdmin = updateWeightRunner.quantammAdmin();

        //from update weight runner
        uint256 MASK_POOL_PERFORM_UPDATE = 1;
        uint256 MASK_POOL_GET_DATA = 2;
        uint256 MASK_POOL_OWNER_UPDATES = 8;
        uint256 MASK_POOL_QUANTAMM_ADMIN_UPDATES = 16;
        uint256 MASK_POOL_RULE_DIRECT_SET_WEIGHT = 32;

        require(
            (params.poolRegistry & MASK_POOL_PERFORM_UPDATE > 0) ||
            (params.poolRegistry & MASK_POOL_GET_DATA > 0) ||
            (params.poolRegistry & MASK_POOL_OWNER_UPDATES > 0) ||
            (params.poolRegistry & MASK_POOL_QUANTAMM_ADMIN_UPDATES > 0) ||
            (params.poolRegistry & MASK_POOL_RULE_DIRECT_SET_WEIGHT > 0),
            "Invalid pool registry"
        );

        poolRegistry = params.poolRegistry;

        require(params.poolDetails.length <= 50, "Limit exceeds array length");
        for(uint i; i < params.poolDetails.length; i++){
            require(params.poolDetails[i].length == 4, "detail needs all 4 [category, name, type, detail]");
        }

        poolDetails = params.poolDetails;
    }

    /// @inheritdoc IBasePool
    function computeBalance(
        uint256[] memory balancesLiveScaled18,
        uint256 tokenInIndex,
        uint256 invariantRatio
    ) external view returns (uint256 newBalance) {
        uint40 multiplierTime = uint40(block.timestamp);
        QuantAMMBaseInterpolationVariables memory variables = poolSettings.quantAMMBaseInterpolationDetails;

        if (block.timestamp >= variables.lastPossibleInterpolationTime) {
            //we have gone beyond the first variable hitting the guard rail. We cannot interpolate any further and an update is needed
            multiplierTime = variables.lastPossibleInterpolationTime;
        }

        //Lifted outside of unchecked in case of race condition of combined bad user setting last update in the future and chain downtime
        uint256 timeSinceLastUpdate = uint256(
            multiplierTime - variables.lastUpdateIntervalTime
        );

        unchecked {
            return
                WeightedMath.computeBalanceOutGivenInvariant(
                    balancesLiveScaled18[tokenInIndex],
                    _getNormalizedWeight(tokenInIndex, timeSinceLastUpdate, _totalTokens),
                    invariantRatio
                );
        }
    }

    /// @inheritdoc IQuantAMMWeightedPool
    function getPoolDetail(string memory category, string memory name) external view returns (string memory, string memory) {
        for(uint i = 0; i < poolDetails.length; i++){
            string[] memory detail = poolDetails[i];
            if(keccak256(abi.encodePacked(detail[0])) == keccak256(abi.encodePacked(category)) 
                && keccak256(abi.encodePacked(detail[1])) == keccak256(abi.encodePacked(name))){
                return (detail[2], detail[3]);
            }
        }
        
        return ("error", "detail not found");
    }

    /// @inheritdoc IBasePool
    function computeInvariant(uint256[] memory balancesLiveScaled18, Rounding rounding) public view returns (uint256) {
        function(uint256[] memory, uint256[] memory) internal pure returns (uint256) _upOrDown = rounding ==
            Rounding.ROUND_UP
            ? WeightedMath.computeInvariantUp
            : WeightedMath.computeInvariantDown;

        return _upOrDown(_getNormalizedWeights(), balancesLiveScaled18);
    }

    /// @inheritdoc IQuantAMMWeightedPool
    function getNormalizedWeights() external view returns (uint256[] memory) {
        return _getNormalizedWeights();
    }

    /// @inheritdoc IBasePool
    function onSwap(PoolSwapParams memory request) public view onlyVault returns (uint256) {
        QuantAMMBaseInterpolationVariables memory variables = poolSettings.quantAMMBaseInterpolationDetails;

        uint256 tokenInWeight;
        uint256 tokenOutWeight;
        uint256 totalTokens = _totalTokens;
        uint40 multiplierTime = uint40(block.timestamp);

        if (block.timestamp >= variables.lastPossibleInterpolationTime) {
            //we have gone beyond the first variable hitting the guard rail. We cannot interpolate any further and an update is needed
            multiplierTime = variables.lastPossibleInterpolationTime;
        }

        uint256 timeSinceLastUpdate = uint256(multiplierTime - variables.lastUpdateIntervalTime);

        // if both tokens are within the first storage elem
        if ((request.indexIn < 4 && request.indexOut < 4) || (request.indexIn >= 4 && request.indexOut >= 4)) {
            QuantAMMNormalisedTokenPair memory tokenWeights = _getNormalisedWeightPair(
                request.indexIn,
                request.indexOut,
                timeSinceLastUpdate,
                totalTokens
            );
            tokenInWeight = tokenWeights.firstTokenWeight;
            tokenOutWeight = tokenWeights.secondTokenWeight;
        } else {
            tokenInWeight = _getNormalizedWeight(request.indexIn, timeSinceLastUpdate, totalTokens);
            tokenOutWeight = _getNormalizedWeight(request.indexOut, timeSinceLastUpdate, totalTokens);
        }

        if (request.kind == SwapKind.EXACT_IN) {
            uint256 amountOutScaled18 = WeightedMath.computeOutGivenExactIn(
                request.balancesScaled18[request.indexIn],
                tokenInWeight,
                request.balancesScaled18[request.indexOut],
                tokenOutWeight,
                request.amountGivenScaled18
            );

            if (amountOutScaled18 > request.balancesScaled18[request.indexOut].mulDown(maxTradeSizeRatio)) {
                revert maxTradeSizeRatioExceeded();
            }

            return amountOutScaled18;
        } else {
            uint256 amountInScaled18 = WeightedMath.computeInGivenExactOut(
                request.balancesScaled18[request.indexIn],
                tokenInWeight,
                request.balancesScaled18[request.indexOut],
                tokenOutWeight,
                request.amountGivenScaled18
            );

            // Fees are added after scaling happens, to reduce the complexity of the rounding direction analysis.
            return amountInScaled18;
        }
    }

    struct QuantAMMNormalisedTokenPair {
        uint256 firstTokenWeight;
        uint256 secondTokenWeight;
    }

    /// @notice Get the normalised weights for a pair of tokens
    /// @param tokenIndexOne The index of the first token
    /// @param tokenIndexTwo The index of the second token
    /// @param timeSinceLastUpdate The time since the last update
    /// @param totalTokens The total number of tokens in the pool
    function _getNormalisedWeightPair(
        uint256 tokenIndexOne,
        uint256 tokenIndexTwo,
        uint256 timeSinceLastUpdate,
        uint256 totalTokens
    ) internal view virtual returns (QuantAMMNormalisedTokenPair memory) {
        uint256 firstTokenIndex = tokenIndexOne;
        uint256 secondTokenIndex = tokenIndexTwo;
        uint256 totalTokensInPacked = totalTokens;
        int256 targetWrappedToken;
        //because we are in get pair we can assume that we are in the same storage int
        if (tokenIndexTwo >= 4) {
            firstTokenIndex = tokenIndexOne - 4;
            secondTokenIndex = tokenIndexTwo - 4;
            totalTokensInPacked -= 4;
            targetWrappedToken = _normalizedSecondFourWeights;
        } else {
            if (totalTokens > 4) {
                totalTokensInPacked = 4;
            }
            targetWrappedToken = _normalizedFirstFourWeights;
        }

        unchecked {
            int256[] memory normalizedWeights = quantAMMUnpack32(targetWrappedToken);
            uint256 firstTokenWeight = _calculateCurrentBlockWeight(
                normalizedWeights,
                firstTokenIndex,
                timeSinceLastUpdate,
                totalTokensInPacked
            );

            uint256 secondTokenWeight = _calculateCurrentBlockWeight(
                normalizedWeights,
                secondTokenIndex,
                timeSinceLastUpdate,
                totalTokensInPacked
            );

            return QuantAMMNormalisedTokenPair(firstTokenWeight, secondTokenWeight);
        }
    }

    /// @notice Calculate the current block weight
    /// @param tokenWeights The token weights
    /// @param tokenIndex The index of the token
    /// @param timeSinceLastUpdate The time since the last update
    /// @param tokensInTokenWeights The number of tokens in the specific storage int
    function _calculateCurrentBlockWeight(
        int256[] memory tokenWeights,
        uint256 tokenIndex,
        uint256 timeSinceLastUpdate,
        uint256 tokensInTokenWeights
    ) internal pure returns (uint256) {
        unchecked {
            int256 blockMultiplier = tokenWeights[tokenIndex + (tokensInTokenWeights)];

            return calculateBlockNormalisedWeight(tokenWeights[tokenIndex], blockMultiplier, timeSinceLastUpdate);
        }
    }

    /// @notice Gets the normalised weight for a token
    /// @param tokenIndex The index of the token
    /// @param timeSinceLastUpdate The time since the last update
    /// @param totalTokens The total number of tokens in the pool
    function _getNormalizedWeight(
        uint256 tokenIndex,
        uint256 timeSinceLastUpdate,
        uint256 totalTokens
    ) internal view virtual returns (uint256) {
        uint256 index = tokenIndex;
        int256 targetWrappedToken;
        uint256 tokenIndexInPacked = totalTokens;

        if (tokenIndex >= 4) {
            //get the index in the second storage int
            index = tokenIndex - 4;
            targetWrappedToken = _normalizedSecondFourWeights;
            tokenIndexInPacked -= 4;
        } else {
            if (totalTokens > 4) {
                tokenIndexInPacked = 4;
            }
            targetWrappedToken = _normalizedFirstFourWeights;
        }

        int256[] memory unwrappedWeightsAndMultipliers = quantAMMUnpack32(targetWrappedToken);

        return
            _calculateCurrentBlockWeight(
                unwrappedWeightsAndMultipliers,
                index,
                timeSinceLastUpdate,
                tokenIndexInPacked
            );
    }

    /// @notice gets the normalised weights for the pool
    function _getNormalizedWeights() internal view virtual returns (uint256[] memory) {
        uint256 totalTokens = _totalTokens;
        uint256[] memory normalizedWeights = new uint256[](totalTokens);

        uint40 multiplierTime = uint40(block.timestamp);
        uint40 lastInterpolationTime = poolSettings.quantAMMBaseInterpolationDetails.lastPossibleInterpolationTime;

        if (block.timestamp >= lastInterpolationTime) {
            //we have gone beyond the first variable hitting the guard rail. We cannot interpolate any further and an update is needed
            multiplierTime = lastInterpolationTime;
        }

        unchecked {
            uint256 timeSinceLastUpdate = uint256(
                multiplierTime - poolSettings.quantAMMBaseInterpolationDetails.lastUpdateIntervalTime
            );

            int256[] memory firstFourWeights = quantAMMUnpack32(_normalizedFirstFourWeights);
            uint256 tokenIndex = totalTokens;
            if (totalTokens > 4) {
                tokenIndex = 4;
            }

            //not using _calculateCurrentBlockWeight as hardcoded you avoid 1 calc gas
            normalizedWeights[0] = calculateBlockNormalisedWeight(
                firstFourWeights[0],
                firstFourWeights[tokenIndex],
                timeSinceLastUpdate
            );
            normalizedWeights[1] = calculateBlockNormalisedWeight(
                firstFourWeights[1],
                firstFourWeights[tokenIndex + 1],
                timeSinceLastUpdate
            );

            if (totalTokens > 2) {
                normalizedWeights[2] = calculateBlockNormalisedWeight(
                    firstFourWeights[2],
                    firstFourWeights[tokenIndex + 2],
                    timeSinceLastUpdate
                );
            } else {
                return normalizedWeights;
            }
            if (totalTokens > 3) {
                normalizedWeights[3] = calculateBlockNormalisedWeight(
                    firstFourWeights[3],
                    firstFourWeights[tokenIndex + 3],
                    timeSinceLastUpdate
                );
            } else {
                return normalizedWeights;
            }

            //avoid unneccessary SLOAD
            if (totalTokens == 4) {
                return normalizedWeights;
            }

            int256[] memory secondFourWeights = quantAMMUnpack32(_normalizedSecondFourWeights);
            uint256 moreThan4Tokens = totalTokens - 4;

            if (totalTokens > 4) {
                normalizedWeights[4] = calculateBlockNormalisedWeight(
                    secondFourWeights[0],
                    secondFourWeights[moreThan4Tokens],
                    timeSinceLastUpdate
                );
            } else {
                return normalizedWeights;
            }
            if (totalTokens > 5) {
                normalizedWeights[5] = calculateBlockNormalisedWeight(
                    secondFourWeights[1],
                    secondFourWeights[moreThan4Tokens + 1],
                    timeSinceLastUpdate
                );
            } else {
                return normalizedWeights;
            }
            if (totalTokens > 6) {
                normalizedWeights[6] = calculateBlockNormalisedWeight(
                    secondFourWeights[2],
                    secondFourWeights[moreThan4Tokens + 2],
                    timeSinceLastUpdate
                );
            } else {
                return normalizedWeights;
            }
            if (totalTokens > 7) {
                normalizedWeights[7] = calculateBlockNormalisedWeight(
                    secondFourWeights[3],
                    secondFourWeights[moreThan4Tokens + 3],
                    timeSinceLastUpdate
                );
            } else {
                return normalizedWeights;
            }

            return normalizedWeights;
        }
    }

    /// @notice Calculate the normalised weight for a token
    /// @param weight The weight of the token
    /// @param multiplier The multiplier for the token
    /// @param timeSinceLastUpdate The time since the last update
    function calculateBlockNormalisedWeight(
        int256 weight,
        int256 multiplier,
        uint256 timeSinceLastUpdate
    ) internal pure returns (uint256) {
        //multiplier is always below 1 which is int128, we multiply by 1e18 for rounding as muldown / 1e18 at the end.
        int256 multiplierScaled18 = multiplier * 1e18;
        if (multiplier > 0) {
            return uint256(weight) + FixedPoint.mulDown(uint256(multiplierScaled18), timeSinceLastUpdate);
        } else {
            //CYFRIN H02
            return uint256(weight) - FixedPoint.mulDown(uint256(-multiplierScaled18), timeSinceLastUpdate);
        }
    }

    /// @inheritdoc ISwapFeePercentageBounds
    function getMinimumSwapFeePercentage() external pure returns (uint256) {
        return _MIN_SWAP_FEE_PERCENTAGE;
    }

    /// @inheritdoc ISwapFeePercentageBounds
    function getMaximumSwapFeePercentage() external pure returns (uint256) {
        return _MAX_SWAP_FEE_PERCENTAGE;
    }

    /// @inheritdoc IUnbalancedLiquidityInvariantRatioBounds
    function getMinimumInvariantRatio() external pure returns (uint256) {
        return WeightedMath._MIN_INVARIANT_RATIO;
    }

    /// @inheritdoc IUnbalancedLiquidityInvariantRatioBounds
    function getMaximumInvariantRatio() external pure returns (uint256) {
        return WeightedMath._MAX_INVARIANT_RATIO;
    }

    /// @inheritdoc IQuantAMMWeightedPool
    function getQuantAMMWeightedPoolDynamicData() external view returns (QuantAMMWeightedPoolDynamicData memory data) {
        data.balancesLiveScaled18 = _vault.getCurrentLiveBalances(address(this));
        (, data.tokenRates) = _vault.getPoolTokenRates(address(this));
        data.totalSupply = totalSupply();

        PoolConfig memory poolConfig = _vault.getPoolConfig(address(this));
        data.isPoolInitialized = poolConfig.isPoolInitialized;
        data.isPoolPaused = poolConfig.isPoolPaused;
        data.isPoolInRecoveryMode = poolConfig.isPoolInRecoveryMode;

        uint256 tokenCount = _totalTokens;
        data.weightsAtLastUpdateInterval = new int256[](tokenCount);
        data.weightBlockMultipliers = new int256[](tokenCount);
        int256[] memory firstFourWeights = quantAMMUnpack32(_normalizedFirstFourWeights);
        int256[] memory secondFourWeights = quantAMMUnpack32(_normalizedSecondFourWeights);

        uint firstTokenOffset = tokenCount < 4 ? tokenCount : 4;
        uint256 moreThan4Tokens = tokenCount  < 4 ? 0 : tokenCount - 4;
        for (uint i; i < tokenCount; i++) {
            if (i < 4) {
                data.weightsAtLastUpdateInterval[i] = firstFourWeights[i];
                data.weightBlockMultipliers[i] = firstFourWeights[i + firstTokenOffset];
            } else {
                data.weightsAtLastUpdateInterval[i] = secondFourWeights[i - 4];
                data.weightBlockMultipliers[i] = secondFourWeights[i - 4 + moreThan4Tokens];
            }
        }
        //just a get but still more efficient to do it here
        QuantAMMBaseInterpolationVariables memory interpolationDetails = poolSettings.quantAMMBaseInterpolationDetails;
        data.lastUpdateIntervalTime = interpolationDetails.lastUpdateIntervalTime;
        data.lastInterpolationTimePossible = interpolationDetails.lastPossibleInterpolationTime;
    }

    /// @inheritdoc IQuantAMMWeightedPool
    function getQuantAMMWeightedPoolImmutableData()
        external
        view
        returns (QuantAMMWeightedPoolImmutableData memory data)
    {
        data.tokens = _vault.getPoolTokens(address(this));
        data.oracleStalenessThreshold = oracleStalenessThreshold;
        data.poolRegistry = poolRegistry;
        data.ruleParameters = ruleParameters;
        data.lambda = lambda;
        data.epsilonMax = epsilonMax;
        data.absoluteWeightGuardRail = absoluteWeightGuardRail;
        data.maxTradeSizeRatio = maxTradeSizeRatio;
        data.updateInterval = updateInterval;
    }

    /// @notice the main function to update target weights and multipliers from the update weight runner
    /// @param _weights the target weights and their block multipliers
    /// @param _poolAddress the target pool address
    /// @param _lastInterpolationTimePossible the last time the weights can be interpolated
    function setWeights(
        int256[] calldata _weights,
        address _poolAddress,
        uint40 _lastInterpolationTimePossible
    ) external override {
        require(msg.sender == address(updateWeightRunner), "ONLYUPDW");
        require(_weights.length == _totalTokens * 2, "WLDL"); //weight length different

        if (_weights.length > 8) {
            int256[][] memory splitWeights = _splitWeightAndMultipliers(_weights);
            _normalizedFirstFourWeights = quantAMMPack32Array(splitWeights[0])[0];
            _normalizedSecondFourWeights = quantAMMPack32Array(splitWeights[1])[0];
        } else {
            _normalizedFirstFourWeights = quantAMMPack32Array(_weights)[0];
        }

        //struct allows one SSTORE
        poolSettings.quantAMMBaseInterpolationDetails = QuantAMMBaseInterpolationVariables({
            lastPossibleInterpolationTime: _lastInterpolationTimePossible,
            lastUpdateIntervalTime: uint40(block.timestamp)
        });

        emit WeightsUpdated(_poolAddress, _weights);
    }

    /// @notice the initialising function during registration of the pool with the vault to set the initial weights
    /// @param _weights the target weights
    function _setInitialWeights(int256[] memory _weights) internal {
        require(_normalizedFirstFourWeights == 0, "init");
        require(_normalizedSecondFourWeights == 0, "init");

        InputHelpers.ensureInputLengthMatch(_totalTokens, _weights.length);

        int256 normalizedSum;
        int256[] memory _weightsAndBlockMultiplier = new int256[](_weights.length * 2);
        for (uint i; i < _weights.length; ) {
            if (_weights[i] < int256(uint256(absoluteWeightGuardRail))) {
                revert MinWeight();
            }

            _weightsAndBlockMultiplier[i] = _weights[i];
            normalizedSum += _weights[i];
            //Initially register pool with no movement, first update will come and set block multiplier.
            _weightsAndBlockMultiplier[i + _weights.length] = int256(0);
            unchecked {
                ++i;
            }
        }

        // Ensure that the normalized weights sum to ONE
        if (uint256(normalizedSum) != FixedPoint.ONE) {
            revert NormalizedWeightInvariant();
        }

        if (_weightsAndBlockMultiplier.length > 8) {
            int256[][] memory splitWeights = _splitWeightAndMultipliers(_weightsAndBlockMultiplier);
            _normalizedFirstFourWeights = quantAMMPack32Array(splitWeights[0])[0];
            _normalizedSecondFourWeights = quantAMMPack32Array(splitWeights[1])[0];
        } else {
            _normalizedFirstFourWeights = quantAMMPack32Array(_weightsAndBlockMultiplier)[0];
        }

        //struct allows one SSTORE
        poolSettings.quantAMMBaseInterpolationDetails = QuantAMMBaseInterpolationVariables({
            lastPossibleInterpolationTime: uint40(block.timestamp), //given muliplier is 0 on start
            lastUpdateIntervalTime: uint40(block.timestamp)
        });

        emit WeightsUpdated(address(this), _weights);
    }

    /// @notice Initialize the pool
    /// @param _initialWeights Initial weights to set
    /// @param _poolSettings Settings for the pool
    /// @param _initialMovingAverages Initial moving averages to set
    /// @param _initialIntermediateValues Initial intermediate values to set for a given rule
    /// @param _oracleStalenessThreshold Maximum amount of seconds that can pass between two oracle updates
    function initialize(
        int256[] memory _initialWeights,
        PoolSettings memory _poolSettings,
        int256[] memory _initialMovingAverages,
        int256[] memory _initialIntermediateValues,
        uint _oracleStalenessThreshold
    ) public initializer {
        require(_poolSettings.assets.length > 0 
        && _poolSettings.assets.length == _initialWeights.length 
        && _initialWeights.length == _totalTokens, "INVASSWEIG"); //Invalid assets / weights array

        assets = _poolSettings.assets;
        poolSettings.assets = new address[](_poolSettings.assets.length);
        for (uint i; i < _poolSettings.assets.length; ) {
            poolSettings.assets[i] = address(_poolSettings.assets[i]);
            unchecked {
                ++i;
            }
        }
        require(_oracleStalenessThreshold > 0, "INVORCSTAL"); //Invalid oracle staleness threshold
        
        oracleStalenessThreshold = _oracleStalenessThreshold;
        updateInterval = _poolSettings.updateInterval;
        _setRule(_initialWeights, _initialIntermediateValues, _initialMovingAverages, _poolSettings);

        _setInitialWeights(_initialWeights);
    }

    /// @notice Split the weights and multipliers into two arrays
    /// @param weights The weights and multipliers to split
    /// @dev Update weight runner gives all weights in a single array shaped like [w1,w2,w3,w4,w5,w6,w7,w8,m1,m2,m3,m4,m5,m6,m7,m8], we need it to be [w1,w2,w3,w4,m1,m2,m3,m4,w5,w6,w7,w8,m5,m6,m7,m8]
    function _splitWeightAndMultipliers(
        int256[] memory weights
    ) internal pure returns (int256[][] memory splitWeights) {
        uint256 tokenLength = weights.length / 2;
        splitWeights = new int256[][](2);
        splitWeights[0] = new int256[](8);
        for (uint i; i < 4; ) {
            splitWeights[0][i] = weights[i];
            splitWeights[0][i + 4] = weights[i + tokenLength];

            unchecked {
                i++;
            }
        }

        splitWeights[1] = new int256[](8);

        uint256 moreThan4Tokens = tokenLength - 4;
        for (uint i = 0; i < moreThan4Tokens; ) {
            uint256 i4 = i + 4;
            splitWeights[1][i] = weights[i4];
            splitWeights[1][i + moreThan4Tokens] = weights[i4 + tokenLength];

            unchecked {
                i++;
            }
        }
    }

    /// @notice Set the rule for this pool
    /// @param _initialWeights Initial weights to set
    /// @param _ruleIntermediateValues Intermediate values for the rule
    /// @param _initialMovingAverages Initial moving averages to set
    /// @param _poolSettings Settings for the pool
    function _setRule(
        int256[] memory _initialWeights,
        int256[] memory _ruleIntermediateValues,
        int256[] memory _initialMovingAverages,
        IQuantAMMWeightedPool.PoolSettings memory _poolSettings
    ) internal {
        require(address(_poolSettings.rule) != address(0), "Invalid rule");

        for (uint i; i < _poolSettings.lambda.length; ++i) {
            int256 currentLambda = int256(uint256(_poolSettings.lambda[i]));
            require(currentLambda > PRBMathSD59x18.fromInt(0) && currentLambda < PRBMathSD59x18.fromInt(1), "INVLAM"); //Invalid lambda value
        }

        require(
            _poolSettings.lambda.length == 1 || _poolSettings.lambda.length == _initialWeights.length,
            "Either scalar or vector"
        );
        int256 currentEpsilonMax = int256(uint256(_poolSettings.epsilonMax));
        require(
            currentEpsilonMax > PRBMathSD59x18.fromInt(0) && currentEpsilonMax <= PRBMathSD59x18.fromInt(1),
            "INV_EPMX"
        ); //Invalid epsilonMax value

        //applied both as a max (1 - x) and a min, so it cant be more than 0.49 or less than 0.01
        //all pool logic assumes that absolute guard rail is already stored as an 18dp int256
        require(
            int256(uint256(_poolSettings.absoluteWeightGuardRail)) <
                PRBMathSD59x18.fromInt(1) / int256(uint256((_initialWeights.length))) &&
                int256(uint256(_poolSettings.absoluteWeightGuardRail)) >= 0.01e18,
            "INV_ABSWGT"
        ); //Invalid absoluteWeightGuardRail value

        require(_poolSettings.oracles.length > 0, "NOPROVORC"); //No oracle indices provided
        require(_poolSettings.oracles.length == _initialWeights.length, "OLNWEIG"); //Oracle length not equal to weights length
        require(_poolSettings.rule.validParameters(_poolSettings.ruleParameters), "INVRLEPRM"); //Invalid rule parameters

        //0 is hodl, 1 is trade whole pool which invariant doesnt let you do anyway
        require(_poolSettings.maxTradeSizeRatio > 0 && _poolSettings.maxTradeSizeRatio <= 0.3e18, "INVMAXTRADE"); //Invalid max trade size

        lambda = _poolSettings.lambda;
        epsilonMax = _poolSettings.epsilonMax;
        absoluteWeightGuardRail = _poolSettings.absoluteWeightGuardRail;
        maxTradeSizeRatio = _poolSettings.maxTradeSizeRatio;

        ruleParameters = _poolSettings.ruleParameters;

        _poolSettings.rule.initialisePoolRuleIntermediateValues(
            address(this),
            _initialMovingAverages,
            _ruleIntermediateValues,
            _initialWeights.length
        );

        updateWeightRunner.setRuleForPool(_poolSettings);
    }

    /// @inheritdoc IQuantAMMWeightedPool
    function getOracleStalenessThreshold() external view override returns (uint) {
        return oracleStalenessThreshold;
    }

    /// @inheritdoc IQuantAMMWeightedPool
    function setUpdateWeightRunnerAddress(address _updateWeightRunner) external override {
        require(msg.sender == quantammAdmin, "ONLYADMIN");
<<<<<<< HEAD
        require(_updateWeightRunner != address(0), "INVADDRESS");
        require(_updateWeightRunner != address(updateWeightRunner), "SAMEADDRESS");

=======
        address oldAddress = address(updateWeightRunner);
>>>>>>> e2283944
        updateWeightRunner = UpdateWeightRunner(_updateWeightRunner);
        emit UpdateWeightRunnerAddressUpdated(oldAddress, _updateWeightRunner);
    }

    function getRate() public pure override returns (uint256) {
        revert WeightedPoolBptRateUnsupported();
    }
}<|MERGE_RESOLUTION|>--- conflicted
+++ resolved
@@ -832,13 +832,10 @@
     /// @inheritdoc IQuantAMMWeightedPool
     function setUpdateWeightRunnerAddress(address _updateWeightRunner) external override {
         require(msg.sender == quantammAdmin, "ONLYADMIN");
-<<<<<<< HEAD
+        address oldAddress = address(updateWeightRunner);
         require(_updateWeightRunner != address(0), "INVADDRESS");
         require(_updateWeightRunner != address(updateWeightRunner), "SAMEADDRESS");
 
-=======
-        address oldAddress = address(updateWeightRunner);
->>>>>>> e2283944
         updateWeightRunner = UpdateWeightRunner(_updateWeightRunner);
         emit UpdateWeightRunnerAddressUpdated(oldAddress, _updateWeightRunner);
     }
