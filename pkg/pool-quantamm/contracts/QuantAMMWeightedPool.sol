// SPDX-License-Identifier: GPL-3.0-or-later

pragma solidity >=0.8.24;

import {
    IWeightedPool,
    WeightedPoolDynamicData,
    WeightedPoolImmutableData
} from "@balancer-labs/v3-interfaces/contracts/pool-weighted/IWeightedPool.sol";
import { ISwapFeePercentageBounds } from "@balancer-labs/v3-interfaces/contracts/vault/ISwapFeePercentageBounds.sol";
import {
    IUnbalancedLiquidityInvariantRatioBounds
} from "@balancer-labs/v3-interfaces/contracts/vault/IUnbalancedLiquidityInvariantRatioBounds.sol";
import { IVault } from "@balancer-labs/v3-interfaces/contracts/vault/IVault.sol";
import { IVaultErrors } from "@balancer-labs/v3-interfaces/contracts/vault/IVaultErrors.sol";
import {
    SwapKind,
    PoolSwapParams,
    PoolConfig,
    Rounding
} from "@balancer-labs/v3-interfaces/contracts/vault/VaultTypes.sol";
import { IBasePool } from "@balancer-labs/v3-interfaces/contracts/vault/IBasePool.sol";

import { VaultGuard } from "@balancer-labs/v3-vault/contracts/VaultGuard.sol";
import { BalancerPoolToken } from "@balancer-labs/v3-vault/contracts/BalancerPoolToken.sol";
import { PoolInfo } from "@balancer-labs/v3-pool-utils/contracts/PoolInfo.sol";
import { FixedPoint } from "@balancer-labs/v3-solidity-utils/contracts/math/FixedPoint.sol";
import { WeightedMath } from "@balancer-labs/v3-solidity-utils/contracts/math/WeightedMath.sol";
import { InputHelpers } from "@balancer-labs/v3-solidity-utils/contracts/helpers/InputHelpers.sol";
import { Version } from "@balancer-labs/v3-solidity-utils/contracts/helpers/Version.sol";
import { IERC20 } from "@openzeppelin/contracts/token/ERC20/IERC20.sol";
import { IUpdateRule } from "@balancer-labs/v3-interfaces/contracts/pool-quantamm/IUpdateRule.sol"; // Ensure this path is correct
import { IQuantAMMWeightedPool } from "@balancer-labs/v3-interfaces/contracts/pool-quantamm/IQuantAMMWeightedPool.sol";
import { ScalarQuantAMMBaseStorage } from "./QuantAMMStorage.sol";
import { UpdateWeightRunner } from "./UpdateWeightRunner.sol";
import "@prb/math/contracts/PRBMathSD59x18.sol";
import "@openzeppelin/contracts/proxy/utils/Initializable.sol";

/**
 * @notice QuantAMM Base Weighted pool. One per pool.
 * @dev QuantAMM pools are in effect more advanced managed pools. They are fixed to run with the QuantAMM UpdateWeightRunner.
 *
 * UpdateWeightRunner is reponsible for running automated strategies that determine weight changes in QuantAMM pools.
 * Given that all the logic is in update weight runner, setWeights is the fundamental access point between the two.
 *
 * QuantAMM weighted pools define the last set weight time and weight and a block multiplier.
 *
 * This block multiplier is used to interpolate between the last set weight and the current weight for a given block.
 *
 * Older mechanisms defined a target weight and a target block index. Like this by storing times instead of weights
 * we save on SLOADs during weight calculations. It also allows more nuanced weight changes where you carry on a vector
 * until you either hit a guard rail or call a new setWeight.
 *
 * Fees for these pools are set in hooks.
 *
 * Pool Registration will be gated by the QuantAMM team to begin with for security reasons.
 *
 * At any given block the pool is a fixed weighted balancer pool.
 *
 * We store weights differently to the standard balancer pool. We store them as a 32 bit int, with the first 16 bits being the weight
 * and the second 16 bits being the block multiplier. This allows us to store 8 weights in a single 256 bit int.
 * Changing to a less precise storage has been shown in simulations to have a negligible impact on overall performance of the strategy
 * while drastically reducing the gas cost.
 *
 */
contract QuantAMMWeightedPool is
    IQuantAMMWeightedPool,
    IBasePool,
    BalancerPoolToken,
    PoolInfo,
    Version,
    ScalarQuantAMMBaseStorage,
    Initializable
{
    using FixedPoint for uint256;

    // Fees are 18-decimal, floating point values, which will be stored in the Vault using 24 bits.
    // This means they have 0.00001% resolution (i.e., any non-zero bits < 1e11 will cause precision loss).
    // Minimum values help make the math well-behaved (i.e., the swap fee should overwhelm any rounding error).
    // Maximum values protect users by preventing permissioned actors from setting excessively high swap fees.
    uint256 private constant _MIN_SWAP_FEE_PERCENTAGE = 0.001e16; // 0.001%
    uint256 private constant _MAX_SWAP_FEE_PERCENTAGE = 10e16; // 10%

    uint256 private immutable _totalTokens;

    ///@dev First elem = category, second elem is name, third variable type, fourth elem detail
    string[][] private poolDetails;

    /// @dev The weights are stored as 32-bit integers, packed into 256-bit integers. 9 d.p. was shown to have roughly same performance
    // packed: [weight1,weight2,weight3,weight4,multiplier1,multiplier2,multiplier3,multiplier4]
    int256 internal _normalizedFirstFourWeights;
    //packed: [weight5,weight6,weight7,weight8,multiplier5,multiplier6,multiplier7,multiplier8]
    int256 internal _normalizedSecondFourWeights;

    UpdateWeightRunner public updateWeightRunner;

    address internal immutable quantammAdmin;

    /// @notice the pool settings for getting weights and assets keyed by pool
    QuantAMMBaseGetWeightData poolSettings;

    /// @notice the pool settings for setting weights keyed by pool
    /// @param name The name of the pool
    /// @param symbol The symbol of the pool
    /// @param numTokens The number of tokens in the pool
    /// @param version The version of the pool
    /// @param updateWeightRunner The address of the update weight runner
    /// @param poolRegistry The settings of admin functionality of pools
    /// @param poolDetails The details of the pool. dynamic user driven descriptive data
    struct NewPoolParams {
        string name;
        string symbol;
        uint256 numTokens;
        string version;
        address updateWeightRunner;
        uint256 poolRegistry;
        string[][] poolDetails;
    }

    ///@dev Emitted when the weights of the pool are updated
    event WeightsUpdated(address indexed poolAddress, int256[] weights);

    ///@dev Emitted when the update weight runner is updated
    event UpdateWeightRunnerAddressUpdated(address indexed oldAddress, address indexed newAddress);

    /// @dev Indicates that one of the pool tokens' weight is below the minimum allowed.
    error MinWeight();

    /// @dev Indicates that the sum of the pool tokens' weights is not FP 1.
    error NormalizedWeightInvariant();

    /// @dev Indicates that the maximum allowed trade size has been exceeded.
    error maxTradeSizeRatioExceeded();

    /**
     * @notice `getRate` from `IRateProvider` was called on a Weighted Pool.
     * @dev It is not safe to nest Weighted Pools as WITH_RATE tokens in other pools, where they function as their own
     * rate provider. The default `getRate` implementation from `BalancerPoolToken` computes the BPT rate using the
     * invariant, which has a non-trivial (and non-linear) error. Without the ability to specify a rounding direction,
     * the rate could be manipulable.
     *
     * It is fine to nest Weighted Pools as STANDARD tokens, or to use them with external rate providers that are
     * stable and have at most 1 wei of rounding error (e.g., oracle-based).
     */
    error WeightedPoolBptRateUnsupported();

    ///@dev The parameters for the rule, validated in each rule separately during set rule
    int256[][] public ruleParameters;

    ///@dev Decay parameter for exponentially-weighted moving average (0 < λ < 1)
    uint64[] public lambda;

    ///@dev Maximum allowed delta for a weight update, stored as SD59x18 number
    uint64 public epsilonMax; // Maximum allowed delta for a weight update, stored as SD59x18 number

    ///@dev Minimum absolute weight allowed.
    uint64 public absoluteWeightGuardRail;

    ///@dev maximum trade size allowed as a fraction of the pool
    uint256 internal maxTradeSizeRatio;

    ///@dev Minimum amount of seconds between two updates
    uint64 public updateInterval;

    ///@dev the maximum amount of time that an oracle an be stale.
    uint oracleStalenessThreshold;

    ///@dev the admin functionality enabled for this pool.
    uint256 public immutable poolRegistry;

    ///@dev The assets of the pool. If the pool is a composite pool, contains the LP tokens of those pools
    IERC20[] public assets;

    constructor(
        NewPoolParams memory params,
        IVault vault
    ) BalancerPoolToken(vault, params.name, params.symbol) PoolInfo(vault) Version(params.version) {
        _totalTokens = params.numTokens;
        updateWeightRunner = UpdateWeightRunner(params.updateWeightRunner);
        quantammAdmin = updateWeightRunner.quantammAdmin();

        //from update weight runner
        uint256 MASK_POOL_PERFORM_UPDATE = 1;
        uint256 MASK_POOL_GET_DATA = 2;
        uint256 MASK_POOL_OWNER_UPDATES = 8;
        uint256 MASK_POOL_QUANTAMM_ADMIN_UPDATES = 16;
        uint256 MASK_POOL_RULE_DIRECT_SET_WEIGHT = 32;

        require(
            (params.poolRegistry & MASK_POOL_PERFORM_UPDATE > 0) ||
            (params.poolRegistry & MASK_POOL_GET_DATA > 0) ||
            (params.poolRegistry & MASK_POOL_OWNER_UPDATES > 0) ||
            (params.poolRegistry & MASK_POOL_QUANTAMM_ADMIN_UPDATES > 0) ||
            (params.poolRegistry & MASK_POOL_RULE_DIRECT_SET_WEIGHT > 0),
            "Invalid pool registry"
        );

        poolRegistry = params.poolRegistry;

        require(params.poolDetails.length <= 50, "Limit exceeds array length");
        for(uint i; i < params.poolDetails.length; i++){
            require(params.poolDetails[i].length == 4, "detail needs all 4 [category, name, type, detail]");
        }

        poolDetails = params.poolDetails;
    }

    /// @inheritdoc IBasePool
    function computeBalance(
        uint256[] memory balancesLiveScaled18,
        uint256 tokenInIndex,
        uint256 invariantRatio
    ) external view returns (uint256 newBalance) {
        uint40 multiplierTime = uint40(block.timestamp);
        QuantAMMBaseInterpolationVariables memory variables = poolSettings.quantAMMBaseInterpolationDetails;

        if (block.timestamp >= variables.lastPossibleInterpolationTime) {
            //we have gone beyond the first variable hitting the guard rail. We cannot interpolate any further and an update is needed
            multiplierTime = variables.lastPossibleInterpolationTime;
        }

<<<<<<< HEAD
        //Lifted outside of unchecked in case of race condition of combined bad user setting last update in the future and chain downtime
        uint256 timeSinceLastUpdate = uint256(
            multiplierTime - poolSettings.quantAMMBaseInterpolationDetails.lastUpdateIntervalTime
        );
=======
        unchecked {
            uint256 timeSinceLastUpdate = uint256(
                multiplierTime - variables.lastUpdateIntervalTime
            );
>>>>>>> ab5f36a9

        unchecked {
            return
                WeightedMath.computeBalanceOutGivenInvariant(
                    balancesLiveScaled18[tokenInIndex],
                    _getNormalizedWeight(tokenInIndex, timeSinceLastUpdate, _totalTokens),
                    invariantRatio
                );
        }
    }

    /// @inheritdoc IQuantAMMWeightedPool
    function getPoolDetail(string memory category, string memory name) external view returns (string memory, string memory) {
        for(uint i = 0; i < poolDetails.length; i++){
            string[] memory detail = poolDetails[i];
            if(keccak256(abi.encodePacked(detail[0])) == keccak256(abi.encodePacked(category)) 
                && keccak256(abi.encodePacked(detail[1])) == keccak256(abi.encodePacked(name))){
                return (detail[2], detail[3]);
            }
        }
        
        return ("error", "detail not found");
    }

    /// @inheritdoc IBasePool
    function computeInvariant(uint256[] memory balancesLiveScaled18, Rounding rounding) public view returns (uint256) {
        function(uint256[] memory, uint256[] memory) internal pure returns (uint256) _upOrDown = rounding ==
            Rounding.ROUND_UP
            ? WeightedMath.computeInvariantUp
            : WeightedMath.computeInvariantDown;

        return _upOrDown(_getNormalizedWeights(), balancesLiveScaled18);
    }

    /// @inheritdoc IQuantAMMWeightedPool
    function getNormalizedWeights() external view returns (uint256[] memory) {
        return _getNormalizedWeights();
    }

    /// @inheritdoc IBasePool
    function onSwap(PoolSwapParams memory request) public view onlyVault returns (uint256) {
        QuantAMMBaseInterpolationVariables memory variables = poolSettings.quantAMMBaseInterpolationDetails;

        uint256 tokenInWeight;
        uint256 tokenOutWeight;
        uint256 totalTokens = _totalTokens;
        uint40 multiplierTime = uint40(block.timestamp);

        if (block.timestamp >= variables.lastPossibleInterpolationTime) {
            //we have gone beyond the first variable hitting the guard rail. We cannot interpolate any further and an update is needed
            multiplierTime = variables.lastPossibleInterpolationTime;
        }

        uint256 timeSinceLastUpdate = uint256(multiplierTime - variables.lastUpdateIntervalTime);

        // if both tokens are within the first storage elem
        if ((request.indexIn < 4 && request.indexOut < 4) || (request.indexIn >= 4 && request.indexOut >= 4)) {
            QuantAMMNormalisedTokenPair memory tokenWeights = _getNormalisedWeightPair(
                request.indexIn,
                request.indexOut,
                timeSinceLastUpdate,
                totalTokens
            );
            tokenInWeight = tokenWeights.firstTokenWeight;
            tokenOutWeight = tokenWeights.secondTokenWeight;
        } else {
            tokenInWeight = _getNormalizedWeight(request.indexIn, timeSinceLastUpdate, totalTokens);
            tokenOutWeight = _getNormalizedWeight(request.indexOut, timeSinceLastUpdate, totalTokens);
        }

        if (request.kind == SwapKind.EXACT_IN) {
            uint256 amountOutScaled18 = WeightedMath.computeOutGivenExactIn(
                request.balancesScaled18[request.indexIn],
                tokenInWeight,
                request.balancesScaled18[request.indexOut],
                tokenOutWeight,
                request.amountGivenScaled18
            );

            if (amountOutScaled18 > request.balancesScaled18[request.indexOut].mulDown(maxTradeSizeRatio)) {
                revert maxTradeSizeRatioExceeded();
            }

            return amountOutScaled18;
        } else {
            uint256 amountInScaled18 = WeightedMath.computeInGivenExactOut(
                request.balancesScaled18[request.indexIn],
                tokenInWeight,
                request.balancesScaled18[request.indexOut],
                tokenOutWeight,
                request.amountGivenScaled18
            );

            // Fees are added after scaling happens, to reduce the complexity of the rounding direction analysis.
            return amountInScaled18;
        }
    }

    struct QuantAMMNormalisedTokenPair {
        uint256 firstTokenWeight;
        uint256 secondTokenWeight;
    }

    /// @notice Get the normalised weights for a pair of tokens
    /// @param tokenIndexOne The index of the first token
    /// @param tokenIndexTwo The index of the second token
    /// @param timeSinceLastUpdate The time since the last update
    /// @param totalTokens The total number of tokens in the pool
    function _getNormalisedWeightPair(
        uint256 tokenIndexOne,
        uint256 tokenIndexTwo,
        uint256 timeSinceLastUpdate,
        uint256 totalTokens
    ) internal view virtual returns (QuantAMMNormalisedTokenPair memory) {
        uint256 firstTokenIndex = tokenIndexOne;
        uint256 secondTokenIndex = tokenIndexTwo;
        uint256 totalTokensInPacked = totalTokens;
        int256 targetWrappedToken;
        //because we are in get pair we can assume that we are in the same storage int
        if (tokenIndexTwo >= 4) {
            firstTokenIndex = tokenIndexOne - 4;
            secondTokenIndex = tokenIndexTwo - 4;
            totalTokensInPacked -= 4;
            targetWrappedToken = _normalizedSecondFourWeights;
        } else {
            if (totalTokens > 4) {
                totalTokensInPacked = 4;
            }
            targetWrappedToken = _normalizedFirstFourWeights;
        }

        unchecked {
            int256[] memory normalizedWeights = quantAMMUnpack32(targetWrappedToken);
            uint256 firstTokenWeight = _calculateCurrentBlockWeight(
                normalizedWeights,
                firstTokenIndex,
                timeSinceLastUpdate,
                totalTokensInPacked
            );

            uint256 secondTokenWeight = _calculateCurrentBlockWeight(
                normalizedWeights,
                secondTokenIndex,
                timeSinceLastUpdate,
                totalTokensInPacked
            );

            return QuantAMMNormalisedTokenPair(firstTokenWeight, secondTokenWeight);
        }
    }

    /// @notice Calculate the current block weight
    /// @param tokenWeights The token weights
    /// @param tokenIndex The index of the token
    /// @param timeSinceLastUpdate The time since the last update
    /// @param tokensInTokenWeights The number of tokens in the specific storage int
    function _calculateCurrentBlockWeight(
        int256[] memory tokenWeights,
        uint256 tokenIndex,
        uint256 timeSinceLastUpdate,
        uint256 tokensInTokenWeights
    ) internal pure returns (uint256) {
        unchecked {
            int256 blockMultiplier = tokenWeights[tokenIndex + (tokensInTokenWeights)];

            return calculateBlockNormalisedWeight(tokenWeights[tokenIndex], blockMultiplier, timeSinceLastUpdate);
        }
    }

    /// @notice Gets the normalised weight for a token
    /// @param tokenIndex The index of the token
    /// @param timeSinceLastUpdate The time since the last update
    /// @param totalTokens The total number of tokens in the pool
    function _getNormalizedWeight(
        uint256 tokenIndex,
        uint256 timeSinceLastUpdate,
        uint256 totalTokens
    ) internal view virtual returns (uint256) {
        uint256 index = tokenIndex;
        int256 targetWrappedToken;
        uint256 tokenIndexInPacked = totalTokens;

        if (tokenIndex >= 4) {
            //get the index in the second storage int
            index = tokenIndex - 4;
            targetWrappedToken = _normalizedSecondFourWeights;
            tokenIndexInPacked -= 4;
        } else {
            if (totalTokens > 4) {
                tokenIndexInPacked = 4;
            }
            targetWrappedToken = _normalizedFirstFourWeights;
        }

        int256[] memory unwrappedWeightsAndMultipliers = quantAMMUnpack32(targetWrappedToken);

        return
            _calculateCurrentBlockWeight(
                unwrappedWeightsAndMultipliers,
                index,
                timeSinceLastUpdate,
                tokenIndexInPacked
            );
    }

    /// @notice gets the normalised weights for the pool
    function _getNormalizedWeights() internal view virtual returns (uint256[] memory) {
        uint256 totalTokens = _totalTokens;
        uint256[] memory normalizedWeights = new uint256[](totalTokens);

        uint40 multiplierTime = uint40(block.timestamp);
        uint40 lastInterpolationTime = poolSettings.quantAMMBaseInterpolationDetails.lastPossibleInterpolationTime;

        if (block.timestamp >= lastInterpolationTime) {
            //we have gone beyond the first variable hitting the guard rail. We cannot interpolate any further and an update is needed
            multiplierTime = lastInterpolationTime;
        }

        unchecked {
            uint256 timeSinceLastUpdate = uint256(
                multiplierTime - poolSettings.quantAMMBaseInterpolationDetails.lastUpdateIntervalTime
            );

            int256[] memory firstFourWeights = quantAMMUnpack32(_normalizedFirstFourWeights);
            uint256 tokenIndex = totalTokens;
            if (totalTokens > 4) {
                tokenIndex = 4;
            }

            //not using _calculateCurrentBlockWeight as hardcoded you avoid 1 calc gas
            normalizedWeights[0] = calculateBlockNormalisedWeight(
                firstFourWeights[0],
                firstFourWeights[tokenIndex],
                timeSinceLastUpdate
            );
            normalizedWeights[1] = calculateBlockNormalisedWeight(
                firstFourWeights[1],
                firstFourWeights[tokenIndex + 1],
                timeSinceLastUpdate
            );

            if (totalTokens > 2) {
                normalizedWeights[2] = calculateBlockNormalisedWeight(
                    firstFourWeights[2],
                    firstFourWeights[tokenIndex + 2],
                    timeSinceLastUpdate
                );
            } else {
                return normalizedWeights;
            }
            if (totalTokens > 3) {
                normalizedWeights[3] = calculateBlockNormalisedWeight(
                    firstFourWeights[3],
                    firstFourWeights[tokenIndex + 3],
                    timeSinceLastUpdate
                );
            } else {
                return normalizedWeights;
            }

            //avoid unneccessary SLOAD
            if (totalTokens == 4) {
                return normalizedWeights;
            }

            int256[] memory secondFourWeights = quantAMMUnpack32(_normalizedSecondFourWeights);
            uint256 moreThan4Tokens = totalTokens - 4;

            if (totalTokens > 4) {
                normalizedWeights[4] = calculateBlockNormalisedWeight(
                    secondFourWeights[0],
                    secondFourWeights[moreThan4Tokens],
                    timeSinceLastUpdate
                );
            } else {
                return normalizedWeights;
            }
            if (totalTokens > 5) {
                normalizedWeights[5] = calculateBlockNormalisedWeight(
                    secondFourWeights[1],
                    secondFourWeights[moreThan4Tokens + 1],
                    timeSinceLastUpdate
                );
            } else {
                return normalizedWeights;
            }
            if (totalTokens > 6) {
                normalizedWeights[6] = calculateBlockNormalisedWeight(
                    secondFourWeights[2],
                    secondFourWeights[moreThan4Tokens + 2],
                    timeSinceLastUpdate
                );
            } else {
                return normalizedWeights;
            }
            if (totalTokens > 7) {
                normalizedWeights[7] = calculateBlockNormalisedWeight(
                    secondFourWeights[3],
                    secondFourWeights[moreThan4Tokens + 3],
                    timeSinceLastUpdate
                );
            } else {
                return normalizedWeights;
            }

            return normalizedWeights;
        }
    }

    /// @notice Calculate the normalised weight for a token
    /// @param weight The weight of the token
    /// @param multiplier The multiplier for the token
    /// @param timeSinceLastUpdate The time since the last update
    function calculateBlockNormalisedWeight(
        int256 weight,
        int256 multiplier,
        uint256 timeSinceLastUpdate
    ) internal pure returns (uint256) {
        //multiplier is always below 1 which is int128, we multiply by 1e18 for rounding as muldown / 1e18 at the end.
        int256 multiplierScaled18 = multiplier * 1e18;
        if (multiplier > 0) {
            return uint256(weight) + FixedPoint.mulDown(uint256(multiplierScaled18), timeSinceLastUpdate);
        } else {
            //CYFRIN H02
            return uint256(weight) - FixedPoint.mulDown(uint256(-multiplierScaled18), timeSinceLastUpdate);
        }
    }

    /// @inheritdoc ISwapFeePercentageBounds
    function getMinimumSwapFeePercentage() external pure returns (uint256) {
        return _MIN_SWAP_FEE_PERCENTAGE;
    }

    /// @inheritdoc ISwapFeePercentageBounds
    function getMaximumSwapFeePercentage() external pure returns (uint256) {
        return _MAX_SWAP_FEE_PERCENTAGE;
    }

    /// @inheritdoc IUnbalancedLiquidityInvariantRatioBounds
    function getMinimumInvariantRatio() external pure returns (uint256) {
        return WeightedMath._MIN_INVARIANT_RATIO;
    }

    /// @inheritdoc IUnbalancedLiquidityInvariantRatioBounds
    function getMaximumInvariantRatio() external pure returns (uint256) {
        return WeightedMath._MAX_INVARIANT_RATIO;
    }

    /// @inheritdoc IQuantAMMWeightedPool
    function getQuantAMMWeightedPoolDynamicData() external view returns (QuantAMMWeightedPoolDynamicData memory data) {
        data.balancesLiveScaled18 = _vault.getCurrentLiveBalances(address(this));
        (, data.tokenRates) = _vault.getPoolTokenRates(address(this));
        data.totalSupply = totalSupply();

        PoolConfig memory poolConfig = _vault.getPoolConfig(address(this));
        data.isPoolInitialized = poolConfig.isPoolInitialized;
        data.isPoolPaused = poolConfig.isPoolPaused;
        data.isPoolInRecoveryMode = poolConfig.isPoolInRecoveryMode;

        uint256 tokenCount = _totalTokens;
        data.weightsAtLastUpdateInterval = new int256[](tokenCount);
        data.weightBlockMultipliers = new int256[](tokenCount);
        int256[] memory firstFourWeights = quantAMMUnpack32(_normalizedFirstFourWeights);
        int256[] memory secondFourWeights = quantAMMUnpack32(_normalizedSecondFourWeights);

        uint firstTokenOffset = tokenCount < 4 ? tokenCount : 4;
        uint256 moreThan4Tokens = tokenCount  < 4 ? 0 : tokenCount - 4;
        for (uint i; i < tokenCount; i++) {
            if (i < 4) {
                data.weightsAtLastUpdateInterval[i] = firstFourWeights[i];
                data.weightBlockMultipliers[i] = firstFourWeights[i + firstTokenOffset];
            } else {
                data.weightsAtLastUpdateInterval[i] = secondFourWeights[i - 4];
                data.weightBlockMultipliers[i] = secondFourWeights[i - 4 + moreThan4Tokens];
            }
        }
        //just a get but still more efficient to do it here
        QuantAMMBaseInterpolationVariables memory interpolationDetails = poolSettings.quantAMMBaseInterpolationDetails;
        data.lastUpdateIntervalTime = interpolationDetails.lastUpdateIntervalTime;
        data.lastInterpolationTimePossible = interpolationDetails.lastPossibleInterpolationTime;
    }

    /// @inheritdoc IQuantAMMWeightedPool
    function getQuantAMMWeightedPoolImmutableData()
        external
        view
        returns (QuantAMMWeightedPoolImmutableData memory data)
    {
        data.tokens = _vault.getPoolTokens(address(this));
        data.oracleStalenessThreshold = oracleStalenessThreshold;
        data.poolRegistry = poolRegistry;
        data.ruleParameters = ruleParameters;
        data.lambda = lambda;
        data.epsilonMax = epsilonMax;
        data.absoluteWeightGuardRail = absoluteWeightGuardRail;
        data.maxTradeSizeRatio = maxTradeSizeRatio;
        data.updateInterval = updateInterval;
    }

    /// @notice the main function to update target weights and multipliers from the update weight runner
    /// @param _weights the target weights and their block multipliers
    /// @param _poolAddress the target pool address
    /// @param _lastInterpolationTimePossible the last time the weights can be interpolated
    function setWeights(
        int256[] calldata _weights,
        address _poolAddress,
        uint40 _lastInterpolationTimePossible
    ) external override {
        require(msg.sender == address(updateWeightRunner), "ONLYUPDW");
        require(_weights.length == _totalTokens * 2, "WLDL"); //weight length different

        if (_weights.length > 8) {
            int256[][] memory splitWeights = _splitWeightAndMultipliers(_weights);
            _normalizedFirstFourWeights = quantAMMPack32Array(splitWeights[0])[0];
            _normalizedSecondFourWeights = quantAMMPack32Array(splitWeights[1])[0];
        } else {
            _normalizedFirstFourWeights = quantAMMPack32Array(_weights)[0];
        }

        //struct allows one SSTORE
        poolSettings.quantAMMBaseInterpolationDetails = QuantAMMBaseInterpolationVariables({
            lastPossibleInterpolationTime: _lastInterpolationTimePossible,
            lastUpdateIntervalTime: uint40(block.timestamp)
        });

        emit WeightsUpdated(_poolAddress, _weights);
    }

    /// @notice the initialising function during registration of the pool with the vault to set the initial weights
    /// @param _weights the target weights
    function _setInitialWeights(int256[] memory _weights) internal {
        require(_normalizedFirstFourWeights == 0, "init");
        require(_normalizedSecondFourWeights == 0, "init");

        InputHelpers.ensureInputLengthMatch(_totalTokens, _weights.length);

        int256 normalizedSum;
        int256[] memory _weightsAndBlockMultiplier = new int256[](_weights.length * 2);
        for (uint i; i < _weights.length; ) {
            if (_weights[i] < int256(uint256(absoluteWeightGuardRail))) {
                revert MinWeight();
            }

            _weightsAndBlockMultiplier[i] = _weights[i];
            normalizedSum += _weights[i];
            //Initially register pool with no movement, first update will come and set block multiplier.
            _weightsAndBlockMultiplier[i + _weights.length] = int256(0);
            unchecked {
                ++i;
            }
        }

        // Ensure that the normalized weights sum to ONE
        if (uint256(normalizedSum) != FixedPoint.ONE) {
            revert NormalizedWeightInvariant();
        }

        if (_weightsAndBlockMultiplier.length > 8) {
            int256[][] memory splitWeights = _splitWeightAndMultipliers(_weightsAndBlockMultiplier);
            _normalizedFirstFourWeights = quantAMMPack32Array(splitWeights[0])[0];
            _normalizedSecondFourWeights = quantAMMPack32Array(splitWeights[1])[0];
        } else {
            _normalizedFirstFourWeights = quantAMMPack32Array(_weightsAndBlockMultiplier)[0];
        }

        //struct allows one SSTORE
        poolSettings.quantAMMBaseInterpolationDetails = QuantAMMBaseInterpolationVariables({
            lastPossibleInterpolationTime: uint40(block.timestamp), //given muliplier is 0 on start
            lastUpdateIntervalTime: uint40(block.timestamp)
        });

        emit WeightsUpdated(address(this), _weights);
    }

    /// @notice Initialize the pool
    /// @param _initialWeights Initial weights to set
    /// @param _poolSettings Settings for the pool
    /// @param _initialMovingAverages Initial moving averages to set
    /// @param _initialIntermediateValues Initial intermediate values to set for a given rule
    /// @param _oracleStalenessThreshold Maximum amount of seconds that can pass between two oracle updates
    function initialize(
        int256[] memory _initialWeights,
        PoolSettings memory _poolSettings,
        int256[] memory _initialMovingAverages,
        int256[] memory _initialIntermediateValues,
        uint _oracleStalenessThreshold
    ) public initializer {
        require(_poolSettings.assets.length > 0 
        && _poolSettings.assets.length == _initialWeights.length 
        && _initialWeights.length == _totalTokens, "INVASSWEIG"); //Invalid assets / weights array

        assets = _poolSettings.assets;
        poolSettings.assets = new address[](_poolSettings.assets.length);
        for (uint i; i < _poolSettings.assets.length; ) {
            poolSettings.assets[i] = address(_poolSettings.assets[i]);
            unchecked {
                ++i;
            }
        }
        require(_oracleStalenessThreshold > 0, "INVORCSTAL"); //Invalid oracle staleness threshold
        
        oracleStalenessThreshold = _oracleStalenessThreshold;
        updateInterval = _poolSettings.updateInterval;
        _setRule(_initialWeights, _initialIntermediateValues, _initialMovingAverages, _poolSettings);

        _setInitialWeights(_initialWeights);
    }

    /// @notice Split the weights and multipliers into two arrays
    /// @param weights The weights and multipliers to split
    /// @dev Update weight runner gives all weights in a single array shaped like [w1,w2,w3,w4,w5,w6,w7,w8,m1,m2,m3,m4,m5,m6,m7,m8], we need it to be [w1,w2,w3,w4,m1,m2,m3,m4,w5,w6,w7,w8,m5,m6,m7,m8]
    function _splitWeightAndMultipliers(
        int256[] memory weights
    ) internal pure returns (int256[][] memory splitWeights) {
        uint256 tokenLength = weights.length / 2;
        splitWeights = new int256[][](2);
        splitWeights[0] = new int256[](8);
        for (uint i; i < 4; ) {
            splitWeights[0][i] = weights[i];
            splitWeights[0][i + 4] = weights[i + tokenLength];

            unchecked {
                i++;
            }
        }

        splitWeights[1] = new int256[](8);

        uint256 moreThan4Tokens = tokenLength - 4;
        for (uint i = 0; i < moreThan4Tokens; ) {
            uint256 i4 = i + 4;
            splitWeights[1][i] = weights[i4];
            splitWeights[1][i + moreThan4Tokens] = weights[i4 + tokenLength];

            unchecked {
                i++;
            }
        }
    }

    /// @notice Set the rule for this pool
    /// @param _initialWeights Initial weights to set
    /// @param _ruleIntermediateValues Intermediate values for the rule
    /// @param _initialMovingAverages Initial moving averages to set
    /// @param _poolSettings Settings for the pool
    function _setRule(
        int256[] memory _initialWeights,
        int256[] memory _ruleIntermediateValues,
        int256[] memory _initialMovingAverages,
        IQuantAMMWeightedPool.PoolSettings memory _poolSettings
    ) internal {
        require(address(_poolSettings.rule) != address(0), "Invalid rule");

        for (uint i; i < _poolSettings.lambda.length; ++i) {
            int256 currentLambda = int256(uint256(_poolSettings.lambda[i]));
            require(currentLambda > PRBMathSD59x18.fromInt(0) && currentLambda < PRBMathSD59x18.fromInt(1), "INVLAM"); //Invalid lambda value
        }

        require(
            _poolSettings.lambda.length == 1 || _poolSettings.lambda.length == _initialWeights.length,
            "Either scalar or vector"
        );
        int256 currentEpsilonMax = int256(uint256(_poolSettings.epsilonMax));
        require(
            currentEpsilonMax > PRBMathSD59x18.fromInt(0) && currentEpsilonMax <= PRBMathSD59x18.fromInt(1),
            "INV_EPMX"
        ); //Invalid epsilonMax value

        //applied both as a max (1 - x) and a min, so it cant be more than 0.49 or less than 0.01
        //all pool logic assumes that absolute guard rail is already stored as an 18dp int256
        require(
            int256(uint256(_poolSettings.absoluteWeightGuardRail)) <
                PRBMathSD59x18.fromInt(1) / int256(uint256((_initialWeights.length))) &&
                int256(uint256(_poolSettings.absoluteWeightGuardRail)) >= 0.01e18,
            "INV_ABSWGT"
        ); //Invalid absoluteWeightGuardRail value

        require(_poolSettings.oracles.length > 0, "NOPROVORC"); //No oracle indices provided
        require(_poolSettings.oracles.length == _initialWeights.length, "OLNWEIG"); //Oracle length not equal to weights length
        require(_poolSettings.rule.validParameters(_poolSettings.ruleParameters), "INVRLEPRM"); //Invalid rule parameters

        //0 is hodl, 1 is trade whole pool which invariant doesnt let you do anyway
        require(_poolSettings.maxTradeSizeRatio > 0 && _poolSettings.maxTradeSizeRatio <= 0.3e18, "INVMAXTRADE"); //Invalid max trade size

        lambda = _poolSettings.lambda;
        epsilonMax = _poolSettings.epsilonMax;
        absoluteWeightGuardRail = _poolSettings.absoluteWeightGuardRail;
        maxTradeSizeRatio = _poolSettings.maxTradeSizeRatio;

        ruleParameters = _poolSettings.ruleParameters;

        _poolSettings.rule.initialisePoolRuleIntermediateValues(
            address(this),
            _initialMovingAverages,
            _ruleIntermediateValues,
            _initialWeights.length
        );

        updateWeightRunner.setRuleForPool(_poolSettings);
    }

    /// @inheritdoc IQuantAMMWeightedPool
    function getOracleStalenessThreshold() external view override returns (uint) {
        return oracleStalenessThreshold;
    }

    /// @inheritdoc IQuantAMMWeightedPool
    function setUpdateWeightRunnerAddress(address _updateWeightRunner) external override {
        require(msg.sender == quantammAdmin, "ONLYADMIN");
        require(_updateWeightRunner != address(0), "INVADDRESS");
        require(_updateWeightRunner != address(updateWeightRunner), "SAMEADDRESS");

        updateWeightRunner = UpdateWeightRunner(_updateWeightRunner);
        emit UpdateWeightRunnerAddressUpdated(address(updateWeightRunner), _updateWeightRunner);
    }

    function getRate() public pure override returns (uint256) {
        revert WeightedPoolBptRateUnsupported();
    }
}<|MERGE_RESOLUTION|>--- conflicted
+++ resolved
@@ -219,17 +219,10 @@
             multiplierTime = variables.lastPossibleInterpolationTime;
         }
 
-<<<<<<< HEAD
         //Lifted outside of unchecked in case of race condition of combined bad user setting last update in the future and chain downtime
         uint256 timeSinceLastUpdate = uint256(
-            multiplierTime - poolSettings.quantAMMBaseInterpolationDetails.lastUpdateIntervalTime
+            multiplierTime - variables.lastUpdateIntervalTime
         );
-=======
-        unchecked {
-            uint256 timeSinceLastUpdate = uint256(
-                multiplierTime - variables.lastUpdateIntervalTime
-            );
->>>>>>> ab5f36a9
 
         unchecked {
             return
