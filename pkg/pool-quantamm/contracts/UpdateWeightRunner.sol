//SPDX-License-Identifier: MIT
pragma solidity >=0.8.24;

import "@openzeppelin/contracts/access/Ownable2Step.sol";
import "@prb/math/contracts/PRBMathSD59x18.sol";
import "@balancer-labs/v3-interfaces/contracts/pool-quantamm/OracleWrapper.sol";
import "@balancer-labs/v3-interfaces/contracts/pool-quantamm/IQuantAMMWeightedPool.sol";
import "@balancer-labs/v3-interfaces/contracts/pool-quantamm/IUpdateRule.sol";
import "./rules/UpdateRule.sol";

import "./QuantAMMWeightedPool.sol";

import { IWeightedPool } from "@balancer-labs/v3-interfaces/contracts/pool-weighted/IWeightedPool.sol";
/*
ARCHITECTURE DESIGN NOTES

The update weight runner is a singleton contract that is responsible for running all weight updates. It is a singleton contract as it is responsible for managing the update rule state of all pools.

The update weight runner is responsible for:
- Managing the state of all update rules
- Managing the state of all pools related to update rules
- Managing the state of all oracles related to update rules
- Managing the state of all quantAMM weight runners
- Managing the state of the ETH/USD oracle - important for exit fee calculations
- Managing the state of all approved oracles
- Managing the state of all oracle staleness thresholds
- Managing the state of all pool last run times
- Managing the state of all pool rule settings
- Managing the state of all pool primary oracles
- Managing the state of all pool backup oracles
- Managing the state of all pool rules

As all QuantAMM pools are based on the TFMM approach, core aspects of running a periodic strategy
update are shared. This allows for appropriate centralisation of the process in a single update weight
runner.
What benefits are achieved by such centralisation? Efficiency of external contract calls is a great benefit
however security should always come before efficiency. A single runner allows for a gated approach
where pool contracts can be built, however only when registered with the quantammAdmin and update weight
runner can they be considered to be ”approved” and running within the QuantAMM umbrella.
Centralised common logic also allows for ease of protecting the interaction between quantammAdmin and update
weight runner, while reducing the pool specific code that will require n number of audits per n pools
designs. Such logic includes a single heavily tested implementation for oracle fall backs, triggering of
updates and guard rails.


 */

/// @title UpdateWeightRunner singleton contract that is responsible for running all weight updates

contract UpdateWeightRunner is Ownable2Step {
    event OracleAdded(address indexed oracleAddress);
    event OracleRemved(address indexed oracleAddress);
    event GetData(address indexed caller, address indexed pool);
    event SetWeightManual(address indexed caller, address indexed pool, int256[] weights, uint40 lastInterpolationTimePossible);
    event SetIntermediateValuesManually(address indexed caller, address indexed pool, int256[] newMovingAverages, int256[] newParameters, uint numberOfAssets);
    event UpdatePerformed(address indexed caller, address indexed pool);
    event UpdatePerformedQuantAMM(address indexed caller, address indexed pool);
    event SetApprovedActionsForPool(address indexed caller, address indexed pool, uint256 actions);
    event ETHUSDOracleSet(address ethUsdOracle);
    event PoolRuleSet(
        address rule,
        address[][] poolOracles,
        uint64[] lambda,
        int256[][] ruleParameters,
        uint64 epsilonMax,
        uint64 absoluteWeightGuardRail,
        uint40 updateInterval,
        address poolManager
    );
    event PoolLastRunSet(address poolAddress, uint40 time);

    // Store the current execution context for callbacks
    struct ExecutionData {
        address pool;
        uint96 subpoolIndex;
    }
    struct PoolTimingSettings {
        uint40 lastPoolUpdateRun;
        uint40 updateInterval;
    }

    struct PoolRuleSettings {
        uint64[] lambda;
        PoolTimingSettings timingSettings;
        uint64 epsilonMax;
        uint64 absoluteWeightGuardRail;
        int256[][] ruleParameters;
        address poolManager;
    }

    /// @notice Struct for caching oracle replies
    /// @dev Data types chosen such that only one slot is used
    struct OracleData {
        int216 data;
        uint40 timestamp;
    }

    /// @notice main eth oracle that could be used to determine value of pools and assets.
    /// @dev this could be used for things like uplift only withdrawal fee hooks 
    OracleWrapper private ethOracle;

    /// @notice Mask to check if a pool is allowed to perform an update, some might only want to get data
    uint256 private constant MASK_POOL_PERFORM_UPDATE = 1;

    /// @notice Mask to check if a pool is allowed to get data
    uint256 private constant MASK_POOL_GET_DATA = 2;

    /// @notice Mask to check if a pool owner can update weights
    uint256 private constant MASK_POOL_OWNER_UPDATES = 8;

    /// @notice Mask to check if a pool is allowed to perform admin updates
    uint256 private constant MASK_POOL_QUANTAMM_ADMIN_UPDATES = 16;

    /// @notice Mask to check if a pool is allowed to perform direct weight update from a rule
    uint256 private constant MASK_POOL_RULE_DIRECT_SET_WEIGHT = 32;

    constructor(address _quantammAdmin, address _ethOracle) Ownable(msg.sender) {
        require(_quantammAdmin != address(0), "Admin cannot be default address");
        require(_ethOracle != address(0), "eth oracle cannot be default address");
        
        quantammAdmin = _quantammAdmin;
        ethOracle = OracleWrapper(_ethOracle);
    }

    address public immutable quantammAdmin;

    /// @notice key is pool address, value is rule settings for running the pool
    mapping(address => PoolRuleSettings) public poolRuleSettings;

    /// @notice Mapping of pool primary oracles keyed by pool address. Happy path oracles in the same order as the constituent assets
    mapping(address => address[]) public poolOracles;

    /// @notice Mapping of pool backup oracles keyed by pool address for each asset in the pool (in order of priority)
    mapping(address => address[][]) public poolBackupOracles;

    /// @notice Get the happy path primary oracles for the constituents of a pool
    /// @param _poolAddress Address of the pool
    function getOptimisedPoolOracle(address _poolAddress) public view returns (address[] memory oracles) {
        return poolOracles[_poolAddress];
    }

    /// @notice Get the backup oracles for the constituents of a pool
    /// @param _poolAddress Address of the pool
    function getPoolOracleAndBackups(address _poolAddress) public view returns (address[][] memory oracles) {
        return poolBackupOracles[_poolAddress];
    }

    /// @notice Get the rule settings for a pool
    /// @param _poolAddress Address of the pool
    function getPoolRuleSettings(address _poolAddress) public view returns (PoolRuleSettings memory oracles) {
        return poolRuleSettings[_poolAddress];
    }

    /// @notice Get the actions a pool has been approved for
    /// @param _poolAddress Address of the pool
    function getPoolApprovedActions(address _poolAddress) public view returns (uint256) {
        return approvedPoolActions[_poolAddress];
    }

    /// @notice List of approved oracles that can be used for updating weights.
    mapping(address => bool) public approvedOracles;

    /// @notice Mapping of actions approved for a pool by the QuantAMM protocol team.
    mapping(address => uint256) public approvedPoolActions;

    /// @notice mapping keyed of oracle address to staleness threshold in seconds. Created for gas efficincy.
    mapping(address => uint) public ruleOracleStalenessThreshold;

    /// @notice Mapping of pools to rules
    mapping(address => IUpdateRule) public rules;

    /// @notice Get the rule for a pool
    /// @param _poolAddress Address of the pool
    function getPoolRule(address _poolAddress) public view returns (IUpdateRule rule) {
        return rules[_poolAddress];
    }

    /// @notice Add a new oracle to the available oracles
    /// @param _oracle Oracle to add
    function addOracle(OracleWrapper _oracle) external {
        address oracleAddress = address(_oracle);
        require(oracleAddress != address(0), "Invalid oracle address");
        require(msg.sender == quantammAdmin, "ONLYADMIN");

        if (!approvedOracles[oracleAddress]) {
            approvedOracles[oracleAddress] = true;
        } else {
            revert("Oracle already added");
        }
        emit OracleAdded(oracleAddress);
    }

    /// @notice Removes an existing oracle from the approved oracles
    /// @param _oracleToRemove The oracle to remove
    function removeOracle(OracleWrapper _oracleToRemove) external {
        approvedOracles[address(_oracleToRemove)] = false;
        require(msg.sender == quantammAdmin, "ONLYADMIN");
        emit OracleRemved(address(_oracleToRemove));
    }

    /// @notice Set the actions a pool is approved for
    /// @param _pool Pool to set actions for
    function setApprovedActionsForPool(address _pool, uint256 _actions) external {
        require(msg.sender == quantammAdmin, "ONLYADMIN");
        approvedPoolActions[_pool] = _actions;
        emit SetApprovedActionsForPool(msg.sender, _pool, _actions);
    }

    /// @notice Set a rule for a pool, called by the pool
    /// @param _poolSettings Settings for the pool
    function setRuleForPool(IQuantAMMWeightedPool.PoolSettings memory _poolSettings) external {
        require(address(rules[msg.sender]) == address(0), "Rule already set");
        require(_poolSettings.oracles.length > 0, "Empty oracles array");
        require(poolOracles[msg.sender].length == 0, "pool rule already set");

        for (uint i; i < _poolSettings.oracles.length; ++i) {
            require(_poolSettings.oracles[i].length > 0, "Empty oracles array");
            for (uint j; j < _poolSettings.oracles[i].length; ++j) {
                if (!approvedOracles[_poolSettings.oracles[i][j]]) {
                    revert("Not approved oracled used");
                }
            }
        }

        address[] memory optimisedHappyPathOracles = new address[](_poolSettings.oracles.length);
        for (uint i; i < _poolSettings.oracles.length; ++i) {
            optimisedHappyPathOracles[i] = _poolSettings.oracles[i][0];
        }
        poolOracles[msg.sender] = optimisedHappyPathOracles;
        poolBackupOracles[msg.sender] = _poolSettings.oracles;
        rules[msg.sender] = _poolSettings.rule;
        poolRuleSettings[msg.sender] = PoolRuleSettings({
            lambda: _poolSettings.lambda,
            epsilonMax: _poolSettings.epsilonMax,
            absoluteWeightGuardRail: _poolSettings.absoluteWeightGuardRail,
            ruleParameters: _poolSettings.ruleParameters,
            timingSettings: PoolTimingSettings({ updateInterval: _poolSettings.updateInterval, lastPoolUpdateRun: 0 }),
            poolManager: _poolSettings.poolManager
        });

        // emit event for easier tracking of rule changes
        emit PoolRuleSet(
            address(_poolSettings.rule),
            _poolSettings.oracles,
            _poolSettings.lambda,
            _poolSettings.ruleParameters,
            _poolSettings.epsilonMax,
            _poolSettings.absoluteWeightGuardRail,
            _poolSettings.updateInterval,
            _poolSettings.poolManager
        );
    }

    /// @notice Run the update for the provided rule. Last update must be performed more than updateInterval seconds ago.
    function performUpdate(address _pool) public {
        //Main external access point to trigger an update
        address rule = address(rules[_pool]);
        require(rule != address(0), "Pool not registered");
        
        PoolRuleSettings memory settings = poolRuleSettings[_pool];

        require(
            block.timestamp - settings.timingSettings.lastPoolUpdateRun >= settings.timingSettings.updateInterval,
            "Update not allowed"
        );

        uint256 poolRegistryEntry = approvedPoolActions[_pool];
        if(poolRegistryEntry & MASK_POOL_PERFORM_UPDATE > 0){            
            _performUpdateAndGetData(_pool, settings);

            // emit event for easier tracking of updates and to allow for easier querying of updates
            emit UpdatePerformed(msg.sender, _pool);
        }
        else{
            revert("Pool not approved to perform update");
        }
    }

    /// @notice Change the ETH/USD oracle
    /// @param _ethUsdOracle The new oracle address to use for ETH/USD
    function setETHUSDOracle(address _ethUsdOracle) public {
        require(msg.sender == quantammAdmin, "ONLYADMIN");
        ethOracle = OracleWrapper(_ethUsdOracle);
        emit ETHUSDOracleSet(_ethUsdOracle);
    }

    /// @notice Sets the timestamp of when an update was last run for a pool. Can by used as a breakgrass measure to retrigger an update.
    /// @param _poolAddress the target pool address
    /// @param _time the time to initialise the last update run to
    function InitialisePoolLastRunTime(address _poolAddress, uint40 _time) external {
        uint256 poolRegistryEntry = approvedPoolActions[_poolAddress];

        //current breakglass settings allow pool creator trigger. This is subject to review
        if (poolRegistryEntry & MASK_POOL_OWNER_UPDATES > 0) {
            require(msg.sender == poolRuleSettings[_poolAddress].poolManager, "ONLYMANAGER");
        } else if(poolRegistryEntry & MASK_POOL_QUANTAMM_ADMIN_UPDATES > 0){
            require(msg.sender == quantammAdmin, "ONLYADMIN");
        }        
        else{
            revert("No permission to set last run time");
        }
        
        poolRuleSettings[_poolAddress].timingSettings.lastPoolUpdateRun = _time;
        emit PoolLastRunSet(_poolAddress, _time);
    }

    /// @notice Call oracle to retrieve new data
    /// @param _oracle the target oracle
    function _getOracleData(OracleWrapper _oracle) private view returns (OracleData memory oracleResult) {
        if (!approvedOracles[address(_oracle)]) return oracleResult; // Return empty timestamp if oracle is no longer approved, result will be discarded
        (int216 data, uint40 timestamp) = _oracle.getData();
        oracleResult.data = data;
        oracleResult.timestamp = timestamp;
    }

    /// @notice Wrapper for if someone wants to get the oracle data the rule is using from an external source
    /// @param _pool Pool to get data for
    function getData(address _pool) public returns (int256[] memory outputData) {
        return _getData(_pool, false);
    }

    /// @notice Get the data for a pool from the oracles and return it in the same order as the assets in the pool
    /// @param _pool Pool to get data for
    /// @param internalCall Internal call flag to detect if the function was called internally for emission and permissions
    function _getData(address _pool, bool internalCall) private returns (int256[] memory outputData) {
        require(internalCall || (approvedPoolActions[_pool] & MASK_POOL_GET_DATA > 0), "Not allowed to get data");
        //optimised == happy path, optimised into a different array to save gas
        address[] memory optimisedOracles = poolOracles[_pool];
        uint oracleLength = optimisedOracles.length;
        uint numAssetOracles;
        outputData = new int256[](oracleLength);
        uint oracleStalenessThreshold = IQuantAMMWeightedPool(_pool).getOracleStalenessThreshold();

        for (uint i; i < oracleLength; ) {
            // Asset is base asset
            OracleData memory oracleResult;
            oracleResult = _getOracleData(OracleWrapper(optimisedOracles[i]));
            if (oracleResult.timestamp > block.timestamp - oracleStalenessThreshold) {
                outputData[i] = oracleResult.data;
            } else {
                unchecked {
                    numAssetOracles = poolBackupOracles[_pool][i].length;
                }

                for (uint j = 1 /*0 already done via optimised poolOracles*/; j < numAssetOracles; ) {
                    oracleResult = _getOracleData(
                        // poolBackupOracles[_pool][asset][oracle]
                        OracleWrapper(poolBackupOracles[_pool][i][j])
                    );
                    if (oracleResult.timestamp > block.timestamp - oracleStalenessThreshold) {
                        // Oracle has fresh values
                        break;
                    } else if (j == numAssetOracles - 1) {
                        // All oracle results for this data point are stale. Should rarely happen in practice with proper backup oracles.

                        revert("No fresh oracle values available");
                    }
                    unchecked {
                        ++j;
                    }
                }
                outputData[i] = oracleResult.data;
            }

            unchecked {
                ++i;
            }
        }

        if(!internalCall){
            emit GetData(msg.sender, _pool);
        }
    }

    function _getUpdatedWeightsAndOracleData(
        address _pool,
        int256[] memory _currentWeights,
        PoolRuleSettings memory _ruleSettings
    ) private returns (int256[] memory updatedWeights, int256[] memory data) {
        data = _getData(_pool, true);

        updatedWeights = rules[_pool].CalculateNewWeights(
            _currentWeights,
            data,
            _pool,
            _ruleSettings.ruleParameters,
            _ruleSettings.lambda,
            _ruleSettings.epsilonMax,
            _ruleSettings.absoluteWeightGuardRail
        );

        poolRuleSettings[_pool].timingSettings.lastPoolUpdateRun = uint40(block.timestamp);
    }

    /// @notice Perform the update for a pool and get the new data
    /// @param _poolAddress Pool to update
    /// @param _ruleSettings Settings for the rule to use for the update (lambda, epsilonMax, absolute guard rails, ruleParameters)
    function _performUpdateAndGetData(
        address _poolAddress,
        PoolRuleSettings memory _ruleSettings
    ) private returns (int256[] memory) {
        uint256[] memory currentWeightsUnsigned = IWeightedPool(_poolAddress).getNormalizedWeights();
        int256[] memory currentWeights = new int256[](currentWeightsUnsigned.length);

        for (uint i; i < currentWeights.length; ) {
            currentWeights[i] = int256(currentWeightsUnsigned[i]);

            unchecked {
                i++;
            }
        }

        (int256[] memory updatedWeights, int256[] memory data) = _getUpdatedWeightsAndOracleData(
            _poolAddress,
            currentWeights,
            _ruleSettings
        );

        _calculateMultiplerAndSetWeights(
            CalculateMuliplierAndSetWeightsLocal({
                currentWeights: currentWeights,
                updatedWeights: updatedWeights,
                updateInterval: int256(int40(_ruleSettings.timingSettings.updateInterval)),
                absoluteWeightGuardRail18: int256(int64(_ruleSettings.absoluteWeightGuardRail)),
                poolAddress: _poolAddress
            })
        );

        return data;
    }

    struct CalculateMuliplierAndSetWeightsLocal{
        int256[] currentWeights;
        int256[] updatedWeights;
        int256 updateInterval;
        int256 absoluteWeightGuardRail18;
        address poolAddress;
    }

    /// @dev The multipler is the amount per block to add/remove from the last successful weight update. 
    /// @notice Calculate the multiplier and set the weights for a pool.
    /// @param local Local data for the function
    function _calculateMultiplerAndSetWeights(CalculateMuliplierAndSetWeightsLocal memory local) internal {
        uint weightAndMultiplierLength = local.currentWeights.length * 2;
        // the base pool needs both the target weights and the per block multipler per asset
        int256[] memory targetWeightsAndBlockMultiplier = new int256[](weightAndMultiplierLength);

        int256 currentLastInterpolationPossible = type(int256).max;

        for (uint i; i < local.currentWeights.length; ) {
            targetWeightsAndBlockMultiplier[i] = local.currentWeights[i];

            // this would be the simple scenario if we did not have to worry about guard rails
            int256 blockMultiplier = (local.updatedWeights[i] - local.currentWeights[i]) / local.updateInterval;

            targetWeightsAndBlockMultiplier[i + local.currentWeights.length] = blockMultiplier;
            
            int256 upperGuardRail = (PRBMathSD59x18.fromInt(1) - (PRBMathSD59x18.mul(PRBMathSD59x18.fromInt(int256(local.currentWeights.length - 1)), local.absoluteWeightGuardRail18)));
            
            unchecked {
                //This is your worst case scenario, usually you expect (and have DR) that at your next interval you
                //get another update. However what if you don't, you can carry on interpolating until you hit a rail
                //This calculates the first blocktime which one of your constituents hits the rail and that is your max
                //interpolation weight
                //There are also economic reasons for this detailed in the whitepaper design notes.
                //In an event of a chain halt, the pool will still be able to interpolate weights, 
                //there are reasons for or against this being better than stopping at the update interval blocktime.
                int256 weightBetweenTargetAndMax;
                int256 blockTimeUntilGuardRailHit;
                if (blockMultiplier > int256(0)) {
                    weightBetweenTargetAndMax = upperGuardRail - local.currentWeights[i];
                    //the updated weight should never be above guard rail. final check as block multiplier 
                    //will be even worse if 
                    //not using .div so that the 18dp is removed
                    blockTimeUntilGuardRailHit = weightBetweenTargetAndMax / blockMultiplier;
                } else if (blockMultiplier == int256(0)) {
                    blockTimeUntilGuardRailHit = type(int256).max;
                } else {
                    weightBetweenTargetAndMax = local.currentWeights[i] - local.absoluteWeightGuardRail18;

                    //not using .div so that the 18dp is removed
                    //abs block multiplier
                    blockTimeUntilGuardRailHit = weightBetweenTargetAndMax / int256(uint256(-1 * blockMultiplier));                    
                }

                if (blockTimeUntilGuardRailHit < currentLastInterpolationPossible) {
                    //-1 to avoid any round issues at boundry. Cheaper than seeing if there will be and then doing -1
                    currentLastInterpolationPossible = blockTimeUntilGuardRailHit;
                }

                ++i;
            }
        }

        uint40 lastTimestampThatInterpolationWorks = uint40(type(uint40).max);

        //L01 possible if multiplier is 0
        if (currentLastInterpolationPossible < int256(type(int40).max) - int256(int40(uint40(block.timestamp)))){
            //next expected update + time beyond that
            currentLastInterpolationPossible += int40(uint40(block.timestamp));
        }

        //needed to prevent silent overflows
        if (currentLastInterpolationPossible < int256(type(int40).max)){
            lastTimestampThatInterpolationWorks = uint40(int40(currentLastInterpolationPossible));
        }

        //the main point of interaction between the update weight runner and the quantammAdmin is here
        IQuantAMMWeightedPool(local.poolAddress).setWeights(
            targetWeightsAndBlockMultiplier,
            local.poolAddress,
            lastTimestampThatInterpolationWorks
        );
    }

    /// @notice Ability to set weights from a rule without calculating new weights being triggered for approved configured pools
    /// @param params Local data for the function
    /// @dev requested for use in zk rules where weights are calculated with circuit and this is only called post verifier call
    function calculateMultiplierAndSetWeightsFromRule(CalculateMuliplierAndSetWeightsLocal memory params) external {
        //some level of protocol oversight required here that no rule is approved where this function is not called inapproriately
        require(msg.sender == address(rules[params.poolAddress]), "ONLYRULECANSETWEIGHTS");

        uint256 poolRegistryEntry = QuantAMMWeightedPool(params.poolAddress).poolRegistry();
        require(poolRegistryEntry & MASK_POOL_RULE_DIRECT_SET_WEIGHT > 0, "FUNCTIONNOTAPPROVEDFORPOOL");
        
        //why do we still need to calculate the multiplier and why not just set the weights like in the manual override?
        //the reason is we enforce clamp weights for all base rules however that still requires the catch all
        //pre update interval guardrail reach check. This is the only place where this is enforced
        //it also centralises logic for weight vectors, just like normal rules, zk rules do not to duplicate logic somewhere else.
        _calculateMultiplerAndSetWeights(params);
    }

    /// @notice Breakglass function to allow the admin or the pool manager to set the quantammAdmins weights manually
    /// @param _weights the new weights
    /// @param _poolAddress the target pool
    /// @param _lastInterpolationTimePossible the last time that the interpolation will work
    /// @param _numberOfAssets the number of assets in the pool
    function setWeightsManually(
        int256[] calldata _weights,
        address _poolAddress,
        uint40 _lastInterpolationTimePossible,
        uint _numberOfAssets
    ) external {
<<<<<<< HEAD
        uint256 poolRegistryEntry = QuantAMMWeightedPool(_poolAddress).poolRegistry();
        if(poolRegistryEntry & MASK_POOL_OWNER_UPDATES > 0){
=======
        uint256 poolRegistryEntry = approvedPoolActions[_poolAddress];
        if (poolRegistryEntry & MASK_POOL_DAO_WEIGHT_UPDATES > 0) {
            address daoRunner = QuantAMMBaseAdministration(quantammAdmin).daoRunner();
            require(msg.sender == daoRunner, "ONLYDAO");
        } else if(poolRegistryEntry & MASK_POOL_OWNER_UPDATES > 0){
>>>>>>> e448fb98
            require(msg.sender == poolRuleSettings[_poolAddress].poolManager, "ONLYMANAGER");
        }else if(poolRegistryEntry & MASK_POOL_QUANTAMM_ADMIN_UPDATES > 0){
            require(msg.sender == quantammAdmin, "ONLYADMIN");
        }
        else {
            revert("No permission to set weight values");
        }

        //though we try to keep manual overrides as open as possible for unknown unknows
        //given how the math library works weights it is easiest to define weights as 18dp
        //even though technically G3M works of the ratio between them so it is not strictly necessary
        //CYFRIN L-02
        for(uint i; i < _weights.length; i++){
            if(i < _numberOfAssets){
                require(_weights[i] > 0, "Negative weight not allowed");
                require(_weights[i] < 1e18, "greater than 1 weight not allowed");
            }
        }

        IQuantAMMWeightedPool(_poolAddress).setWeights(_weights, _poolAddress, _lastInterpolationTimePossible);

        emit SetWeightManual(msg.sender, _poolAddress, _weights, _lastInterpolationTimePossible);
    }

    /// @notice Breakglass function to allow the admin or the pool manager to set the intermediate values of the rule manually
    /// @param _poolAddress the target pool
    /// @param _newMovingAverages manual new moving averages
    /// @param _newParameters manual new parameters
    /// @param _numberOfAssets number of assets in the pool
    function setIntermediateValuesManually(
        address _poolAddress,
        int256[] memory _newMovingAverages,
        int256[] memory _newParameters,
        uint _numberOfAssets
    ) external {
        uint256 poolRegistryEntry = approvedPoolActions[_poolAddress];

        //Who can trigger these very powerful breakglass features is under review
        if(poolRegistryEntry & MASK_POOL_OWNER_UPDATES > 0){
            require(msg.sender == poolRuleSettings[_poolAddress].poolManager, "ONLYMANAGER");
        } else if(poolRegistryEntry & MASK_POOL_QUANTAMM_ADMIN_UPDATES > 0){
            require(msg.sender == quantammAdmin, "ONLYADMIN");
        }
        else {
            revert("No permission to set intermediate values");
        }

        IUpdateRule rule = rules[_poolAddress];

        // utilises the base function so that manual updates go through the standard process
        rule.initialisePoolRuleIntermediateValues(_poolAddress, _newMovingAverages, _newParameters, _numberOfAssets);

        emit SetIntermediateValuesManually(msg.sender, _poolAddress, _newMovingAverages, _newParameters, _numberOfAssets);
    }
}<|MERGE_RESOLUTION|>--- conflicted
+++ resolved
@@ -541,16 +541,8 @@
         uint40 _lastInterpolationTimePossible,
         uint _numberOfAssets
     ) external {
-<<<<<<< HEAD
         uint256 poolRegistryEntry = QuantAMMWeightedPool(_poolAddress).poolRegistry();
         if(poolRegistryEntry & MASK_POOL_OWNER_UPDATES > 0){
-=======
-        uint256 poolRegistryEntry = approvedPoolActions[_poolAddress];
-        if (poolRegistryEntry & MASK_POOL_DAO_WEIGHT_UPDATES > 0) {
-            address daoRunner = QuantAMMBaseAdministration(quantammAdmin).daoRunner();
-            require(msg.sender == daoRunner, "ONLYDAO");
-        } else if(poolRegistryEntry & MASK_POOL_OWNER_UPDATES > 0){
->>>>>>> e448fb98
             require(msg.sender == poolRuleSettings[_poolAddress].poolManager, "ONLYMANAGER");
         }else if(poolRegistryEntry & MASK_POOL_QUANTAMM_ADMIN_UPDATES > 0){
             require(msg.sender == quantammAdmin, "ONLYADMIN");
