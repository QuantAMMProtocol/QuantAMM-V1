// SPDX-License-Identifier: UNLICENSED
pragma solidity ^0.8.26;

import "forge-std/Test.sol";
import "@prb/math/contracts/PRBMathSD59x18.sol";

import { MockCalculationRule } from "../../../../contracts/mock/MockCalculationRule.sol";
import { MockPool } from "../../../../contracts/mock/MockPool.sol";
import { MockQuantAMMMathGuard } from "../../../../contracts/mock/MockQuantAMMMathGuard.sol";

import { QuantAMMTestUtils } from "../../utils.t.sol";

contract QuantAMMVarianceTest is Test, QuantAMMTestUtils {
    using PRBMathSD59x18 for int256;

    MockCalculationRule mockCalculationRule;
    MockPool mockPool;
    MockQuantAMMMathGuard mockQuantAMMMathGuard;

    int256 constant UPDATE_INTERVAL = 1800e18; // 1800 seconds in fixed-point format
    int128 constant LAMBDA = 5e17; // Lambda is 0.5 in fixed-point format

    function setUp() public {
        mockCalculationRule = new MockCalculationRule();
        mockPool = new MockPool(3600, 1e18, address(mockCalculationRule)); // 3600 sec update interval
        mockQuantAMMMathGuard = new MockQuantAMMMathGuard();
    }

    function calculateVariance (
        int256[][] memory priceData,
        int256[][] memory priceDataBn,
        int256[][] memory movingAverages,
        int256[] memory initialVariance
    ) internal returns (int256[][] memory) {
        mockCalculationRule.setInitialVariance(address(mockPool), initialVariance, priceData[0].length);
        mockCalculationRule.setPrevMovingAverage(movingAverages[0]);

        int256[][] memory results = new int256[][](movingAverages.length);

        for (uint256 i = 0; i < movingAverages.length; ++i) {
            if (i > 0) {
                mockCalculationRule.setPrevMovingAverage(movingAverages[i - 1]);
            }
            int128[] memory lambda = new int128[](1);
            lambda[0] = int128(uint128(0.5e18));
            mockCalculationRule.externalCalculateQuantAMMVariance(
                priceDataBn[i],
                movingAverages[i],
                address(mockPool),
                lambda,
                initialVariance.length
            );
            results[i] = mockCalculationRule.getResults();
        }
        return results;
    }
    // Function to test Variance calculation
    function testVariance(
        int256[][] memory priceData,
        int256[][] memory priceDataBn,
        int256[][] memory movingAverages,
        int256[] memory initialVariance,
        int256[][] memory expectedRes
    ) internal {
        int256[][] memory results = calculateVariance(priceData, priceDataBn, movingAverages, initialVariance);

        checkResult(priceData, results, expectedRes);
    }

    // Check results with tolerance
    function checkResult(
        int256[][] memory priceData,
        int256[][] memory res,
        int256[][] memory expectedRes
    ) internal pure {
        for (uint256 i = 0; i < priceData.length; i++) {
            for (uint256 j = 0; j < priceData[i].length; j++) {
                assertEq(expectedRes[i][j], res[i][j]); // Compare for exact equality
            }
        }
    }

    // Check results with tolerance
    function checkResult(
        int256[][] memory res,
        int256[][] memory expectedRes
    ) internal pure {
        for (uint256 i = 0; i < res.length; i++) {
            assertEq(expectedRes[i], res[i]); // Compare for exact equality
        }
    }

    // Variance Matrix Calculation
    // 2 tokens
    function testVarianceCalculation2Tokens() public {
        mockPool.setNumberOfAssets(2);
        int256[][] memory priceData = convert2DArrayToDynamic(
            [
                [PRBMathSD59x18.fromInt(1000), PRBMathSD59x18.fromInt(1000)],
                [PRBMathSD59x18.fromInt(1100), PRBMathSD59x18.fromInt(1100)],
                [PRBMathSD59x18.fromInt(1109), PRBMathSD59x18.fromInt(1106)],
                [PRBMathSD59x18.fromInt(1095), PRBMathSD59x18.fromInt(1098)]
            ]
        );

        int256[][] memory priceDataBn = convert2DArrayToDynamic(
            [
                [PRBMathSD59x18.fromInt(1000), PRBMathSD59x18.fromInt(1000)],
                [PRBMathSD59x18.fromInt(1100), PRBMathSD59x18.fromInt(1100)],
                [PRBMathSD59x18.fromInt(1109), PRBMathSD59x18.fromInt(1106)],
                [PRBMathSD59x18.fromInt(1095), PRBMathSD59x18.fromInt(1098)]
            ]
        );

        int256[][] memory movingAverages = convert2DArrayToDynamic(
            [
                [
                    PRBMathSD59x18.fromInt(1000),
                    PRBMathSD59x18.fromInt(1000),
                    PRBMathSD59x18.fromInt(1000),
                    PRBMathSD59x18.fromInt(1000)
                ],
                [
                    PRBMathSD59x18.fromInt(1050),
                    PRBMathSD59x18.fromInt(1050),
                    PRBMathSD59x18.fromInt(1000),
                    PRBMathSD59x18.fromInt(1000)
                ],
                [
                    PRBMathSD59x18.fromInt(1079) + 5e17,
                    PRBMathSD59x18.fromInt(1078),
                    PRBMathSD59x18.fromInt(1050),
                    PRBMathSD59x18.fromInt(1050)
                ],
                [
                    PRBMathSD59x18.fromInt(1087) + 25e16,
                    PRBMathSD59x18.fromInt(1088),
                    PRBMathSD59x18.fromInt(1079) + 5e17,
                    PRBMathSD59x18.fromInt(1078)
                ]
            ]
        );

        int256[] memory initialVariance = new int256[](2);
        initialVariance[0] = 0;
        initialVariance[1] = 0;

        int256[][] memory expectedRes = convert2DArrayToDynamic(
            [
                [PRBMathSD59x18.fromInt(0), PRBMathSD59x18.fromInt(0)],
                [PRBMathSD59x18.fromInt(2500), PRBMathSD59x18.fromInt(2500)],
                [PRBMathSD59x18.fromInt(2120) + 0.25e18, PRBMathSD59x18.fromInt(2034)],
                [PRBMathSD59x18.fromInt(1120) + 0.1875e18, PRBMathSD59x18.fromInt(1117)]
            ]
        );

        testVariance(priceData, priceDataBn, movingAverages, initialVariance, expectedRes);
    }
<<<<<<< HEAD
        
    // Fuzz test for Variance calculation with varying number of assets
    function testVarianceStorageAccessFuzz(uint256 unboundNumAssets, uint256 unboundNumCalcs) public {
        uint256 numAssets = bound(unboundNumAssets,2,8);
        uint256 boundNumCalcs = bound(unboundNumCalcs,1,20);
        mockPool.setNumberOfAssets(numAssets);

        int256[][] memory priceData = new int256[][](boundNumCalcs);
        int256[][] memory priceDataBn = new int256[][](boundNumCalcs);
        int256[][] memory movingAverages = new int256[][](boundNumCalcs);
        int256[] memory initialVariance = new int256[](numAssets);

        for (uint256 i = 0; i < boundNumCalcs; i++) {
            priceData[i] = new int256[](numAssets);
            priceDataBn[i] = new int256[](numAssets);
            movingAverages[i] = new int256[](numAssets * 2);

            for (uint256 j = 0; j < numAssets; j++) {
                priceData[i][j] = PRBMathSD59x18.fromInt(int256(1000 + i * 100 + j * 10));
                priceDataBn[i][j] = PRBMathSD59x18.fromInt(int256(1000 + i * 100 + j * 10));
                movingAverages[i][j] = PRBMathSD59x18.fromInt(int256(1000 + i * 50 + j * 5));
                movingAverages[i][j + numAssets] = PRBMathSD59x18.fromInt(int256(1000 + i * 50 + j * 5));
            }
        }

        for (uint256 i = 0; i < numAssets; i++) {
            initialVariance[i] = 0;
        }

        calculateVariance(priceData, priceDataBn, movingAverages, initialVariance);
    }
=======

    function testFuzz_VarianceSetIntermediateVariance(uint unboundNumAssets) public {
        uint numAssets = bound(unboundNumAssets, 2, 8);
        mockPool.setNumberOfAssets(numAssets);
        int256[] memory initialVariance = new int256[](numAssets);
        for(uint i = 0; i < numAssets; i++) {
            initialVariance[i] = PRBMathSD59x18.fromInt(int256(i));
        }

        mockCalculationRule.setInitialVariance(address(mockPool), initialVariance, numAssets);

        int256[] memory savedInitialVariance = mockCalculationRule.getIntermediateVariance(address(mockPool), numAssets);

        checkResult(initialVariance, savedInitialVariance);
        
        for(uint i = 0; i < numAssets; i++) {
            initialVariance[i] = PRBMathSD59x18.fromInt(int256(i)) + PRBMathSD59x18.fromInt(int256(1));
        }
        
        //break glass post initialisation
        mockCalculationRule.setInitialVariance(address(mockPool), initialVariance, numAssets);

        savedInitialVariance = mockCalculationRule.getIntermediateVariance(address(mockPool), numAssets);

        checkResult(initialVariance, savedInitialVariance);
        
    } 
>>>>>>> 866ee0aa
}<|MERGE_RESOLUTION|>--- conflicted
+++ resolved
@@ -156,7 +156,33 @@
 
         testVariance(priceData, priceDataBn, movingAverages, initialVariance, expectedRes);
     }
-<<<<<<< HEAD
+
+    function testFuzz_VarianceSetIntermediateVariance(uint unboundNumAssets) public {
+        uint numAssets = bound(unboundNumAssets, 2, 8);
+        mockPool.setNumberOfAssets(numAssets);
+        int256[] memory initialVariance = new int256[](numAssets);
+        for(uint i = 0; i < numAssets; i++) {
+            initialVariance[i] = PRBMathSD59x18.fromInt(int256(i));
+        }
+
+        mockCalculationRule.setInitialVariance(address(mockPool), initialVariance, numAssets);
+
+        int256[] memory savedInitialVariance = mockCalculationRule.getIntermediateVariance(address(mockPool), numAssets);
+
+        checkResult(initialVariance, savedInitialVariance);
+        
+        for(uint i = 0; i < numAssets; i++) {
+            initialVariance[i] = PRBMathSD59x18.fromInt(int256(i)) + PRBMathSD59x18.fromInt(int256(1));
+        }
+        
+        //break glass post initialisation
+        mockCalculationRule.setInitialVariance(address(mockPool), initialVariance, numAssets);
+
+        savedInitialVariance = mockCalculationRule.getIntermediateVariance(address(mockPool), numAssets);
+
+        checkResult(initialVariance, savedInitialVariance);
+        
+    } 
         
     // Fuzz test for Variance calculation with varying number of assets
     function testVarianceStorageAccessFuzz(uint256 unboundNumAssets, uint256 unboundNumCalcs) public {
@@ -188,33 +214,4 @@
 
         calculateVariance(priceData, priceDataBn, movingAverages, initialVariance);
     }
-=======
-
-    function testFuzz_VarianceSetIntermediateVariance(uint unboundNumAssets) public {
-        uint numAssets = bound(unboundNumAssets, 2, 8);
-        mockPool.setNumberOfAssets(numAssets);
-        int256[] memory initialVariance = new int256[](numAssets);
-        for(uint i = 0; i < numAssets; i++) {
-            initialVariance[i] = PRBMathSD59x18.fromInt(int256(i));
-        }
-
-        mockCalculationRule.setInitialVariance(address(mockPool), initialVariance, numAssets);
-
-        int256[] memory savedInitialVariance = mockCalculationRule.getIntermediateVariance(address(mockPool), numAssets);
-
-        checkResult(initialVariance, savedInitialVariance);
-        
-        for(uint i = 0; i < numAssets; i++) {
-            initialVariance[i] = PRBMathSD59x18.fromInt(int256(i)) + PRBMathSD59x18.fromInt(int256(1));
-        }
-        
-        //break glass post initialisation
-        mockCalculationRule.setInitialVariance(address(mockPool), initialVariance, numAssets);
-
-        savedInitialVariance = mockCalculationRule.getIntermediateVariance(address(mockPool), numAssets);
-
-        checkResult(initialVariance, savedInitialVariance);
-        
-    } 
->>>>>>> 866ee0aa
 }